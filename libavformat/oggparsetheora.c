/**
 *    Copyright (C) 2005  Matthieu CASTET, Alex Beregszaszi
 *
 *    Permission is hereby granted, free of charge, to any person
 *    obtaining a copy of this software and associated documentation
 *    files (the "Software"), to deal in the Software without
 *    restriction, including without limitation the rights to use, copy,
 *    modify, merge, publish, distribute, sublicense, and/or sell copies
 *    of the Software, and to permit persons to whom the Software is
 *    furnished to do so, subject to the following conditions:
 *
 *    The above copyright notice and this permission notice shall be
 *    included in all copies or substantial portions of the Software.
 *
 *    THE SOFTWARE IS PROVIDED "AS IS", WITHOUT WARRANTY OF ANY KIND,
 *    EXPRESS OR IMPLIED, INCLUDING BUT NOT LIMITED TO THE WARRANTIES OF
 *    MERCHANTABILITY, FITNESS FOR A PARTICULAR PURPOSE AND
 *    NONINFRINGEMENT. IN NO EVENT SHALL THE AUTHORS OR COPYRIGHT
 *    HOLDERS BE LIABLE FOR ANY CLAIM, DAMAGES OR OTHER LIABILITY,
 *    WHETHER IN AN ACTION OF CONTRACT, TORT OR OTHERWISE, ARISING FROM,
 *    OUT OF OR IN CONNECTION WITH THE SOFTWARE OR THE USE OR OTHER
 *    DEALINGS IN THE SOFTWARE.
 **/

#include <stdlib.h>
#include "libavutil/bswap.h"
#include "libavcodec/get_bits.h"
#include "avformat.h"
#include "internal.h"
#include "oggdec.h"

typedef struct TheoraParams {
    int gpshift;
    int gpmask;
    unsigned version;
} TheoraParams;

static int theora_header(AVFormatContext *s, int idx)
{
    struct ogg *ogg       = s->priv_data;
    struct ogg_stream *os = ogg->streams + idx;
    AVStream *st          = s->streams[idx];
    TheoraParams *thp     = os->private;
    int cds               = st->codecpar->extradata_size + os->psize + 2;
    int err;
    uint8_t *cdp;

    if (!(os->buf[os->pstart] & 0x80))
        return 0;

    if (!thp) {
        thp = av_mallocz(sizeof(*thp));
        if (!thp)
            return AVERROR(ENOMEM);
        os->private = thp;
    }

    switch (os->buf[os->pstart]) {
    case 0x80: {
        GetBitContext gb;
        AVRational timebase;

        init_get_bits(&gb, os->buf + os->pstart, os->psize * 8);

        /* 0x80"theora" */
        skip_bits_long(&gb, 7 * 8);

        thp->version = get_bits_long(&gb, 24);
        if (thp->version < 0x030100) {
            av_log(s, AV_LOG_ERROR,
                   "Too old or unsupported Theora (%x)\n", thp->version);
            return AVERROR(ENOSYS);
        }

        st->codecpar->width  = get_bits(&gb, 16) << 4;
        st->codecpar->height = get_bits(&gb, 16) << 4;

        if (thp->version >= 0x030400)
            skip_bits(&gb, 100);

        if (thp->version >= 0x030200) {
            int width  = get_bits_long(&gb, 24);
            int height = get_bits_long(&gb, 24);
            if (width  <= st->codecpar->width  && width  > st->codecpar->width  - 16 &&
                height <= st->codecpar->height && height > st->codecpar->height - 16) {
                st->codecpar->width  = width;
                st->codecpar->height = height;
            }

            skip_bits(&gb, 16);
        }

        timebase.den = get_bits_long(&gb, 32);
        timebase.num = get_bits_long(&gb, 32);
        if (!(timebase.num > 0 && timebase.den > 0)) {
            av_log(s, AV_LOG_WARNING, "Invalid time base in theora stream, assuming 25 FPS\n");
            timebase.num = 1;
            timebase.den = 25;
        }
        avpriv_set_pts_info(st, 64, timebase.num, timebase.den);

        st->sample_aspect_ratio.num = get_bits_long(&gb, 24);
        st->sample_aspect_ratio.den = get_bits_long(&gb, 24);

        if (thp->version >= 0x030200)
            skip_bits_long(&gb, 38);
        if (thp->version >= 0x304000)
            skip_bits(&gb, 2);

        thp->gpshift = get_bits(&gb, 5);
        thp->gpmask  = (1U << thp->gpshift) - 1;

        st->codecpar->codec_type = AVMEDIA_TYPE_VIDEO;
        st->codecpar->codec_id   = AV_CODEC_ID_THEORA;
        st->need_parsing      = AVSTREAM_PARSE_HEADERS;
    }
    break;
    case 0x81:
        ff_vorbis_stream_comment(s, st, os->buf + os->pstart + 7, os->psize - 7);
    case 0x82:
        if (!thp->version)
            return AVERROR_INVALIDDATA;
        break;
    default:
        av_log(s, AV_LOG_ERROR, "Unknown header type %X\n", os->buf[os->pstart]);
        return AVERROR_INVALIDDATA;
    }

    if ((err = av_reallocp(&st->codecpar->extradata,
                           cds + AV_INPUT_BUFFER_PADDING_SIZE)) < 0) {
        st->codecpar->extradata_size = 0;
        return err;
    }
<<<<<<< HEAD
    memset(st->codec->extradata + cds, 0, AV_INPUT_BUFFER_PADDING_SIZE);

    cdp    = st->codec->extradata + st->codec->extradata_size;
=======
    cdp    = st->codecpar->extradata + st->codecpar->extradata_size;
>>>>>>> 9200514a
    *cdp++ = os->psize >> 8;
    *cdp++ = os->psize & 0xff;
    memcpy(cdp, os->buf + os->pstart, os->psize);
    st->codecpar->extradata_size = cds;

    return 1;
}

static uint64_t theora_gptopts(AVFormatContext *ctx, int idx, uint64_t gp,
                               int64_t *dts)
{
    struct ogg *ogg       = ctx->priv_data;
    struct ogg_stream *os = ogg->streams + idx;
    TheoraParams *thp     = os->private;
    uint64_t iframe, pframe;

    if (!thp)
        return AV_NOPTS_VALUE;

    iframe = gp >> thp->gpshift;
    pframe = gp & thp->gpmask;

    if (thp->version < 0x030201)
        iframe++;

    if (!pframe)
        os->pflags |= AV_PKT_FLAG_KEY;

    if (dts)
        *dts = iframe + pframe;

    return iframe + pframe;
}

static int theora_packet(AVFormatContext *s, int idx)
{
    struct ogg *ogg = s->priv_data;
    struct ogg_stream *os = ogg->streams + idx;
    int duration;

    /* first packet handling
       here we parse the duration of each packet in the first page and compare
       the total duration to the page granule to find the encoder delay and
       set the first timestamp */

    if ((!os->lastpts || os->lastpts == AV_NOPTS_VALUE) && !(os->flags & OGG_FLAG_EOS)) {
        int seg;

        duration = 1;
        for (seg = os->segp; seg < os->nsegs; seg++) {
            if (os->segments[seg] < 255)
                duration ++;
        }

        os->lastpts = os->lastdts   = theora_gptopts(s, idx, os->granule, NULL) - duration;
        if(s->streams[idx]->start_time == AV_NOPTS_VALUE) {
            s->streams[idx]->start_time = os->lastpts;
            if (s->streams[idx]->duration > 0)
                s->streams[idx]->duration -= s->streams[idx]->start_time;
        }
    }

    /* parse packet duration */
    if (os->psize > 0) {
        os->pduration = 1;
    }

    return 0;
}

const struct ogg_codec ff_theora_codec = {
    .magic     = "\200theora",
    .magicsize = 7,
    .header    = theora_header,
    .packet    = theora_packet,
    .gptopts   = theora_gptopts,
    .nb_header = 3,
};<|MERGE_RESOLUTION|>--- conflicted
+++ resolved
@@ -131,13 +131,9 @@
         st->codecpar->extradata_size = 0;
         return err;
     }
-<<<<<<< HEAD
-    memset(st->codec->extradata + cds, 0, AV_INPUT_BUFFER_PADDING_SIZE);
-
-    cdp    = st->codec->extradata + st->codec->extradata_size;
-=======
+    memset(st->codecpar->extradata + cds, 0, AV_INPUT_BUFFER_PADDING_SIZE);
+
     cdp    = st->codecpar->extradata + st->codecpar->extradata_size;
->>>>>>> 9200514a
     *cdp++ = os->psize >> 8;
     *cdp++ = os->psize & 0xff;
     memcpy(cdp, os->buf + os->pstart, os->psize);
