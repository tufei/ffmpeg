/*
 * H.264 encoding using the x264 library
 * Copyright (C) 2005  Mans Rullgard <mans@mansr.com>
 *
 * This file is part of FFmpeg.
 *
 * FFmpeg is free software; you can redistribute it and/or
 * modify it under the terms of the GNU Lesser General Public
 * License as published by the Free Software Foundation; either
 * version 2.1 of the License, or (at your option) any later version.
 *
 * FFmpeg is distributed in the hope that it will be useful,
 * but WITHOUT ANY WARRANTY; without even the implied warranty of
 * MERCHANTABILITY or FITNESS FOR A PARTICULAR PURPOSE.  See the GNU
 * Lesser General Public License for more details.
 *
 * You should have received a copy of the GNU Lesser General Public
 * License along with FFmpeg; if not, write to the Free Software
 * Foundation, Inc., 51 Franklin Street, Fifth Floor, Boston, MA 02110-1301 USA
 */

#include "libavutil/eval.h"
#include "libavutil/internal.h"
#include "libavutil/opt.h"
#include "libavutil/mem.h"
#include "libavutil/pixdesc.h"
#include "libavutil/stereo3d.h"
#include "libavutil/intreadwrite.h"
#include "avcodec.h"
#include "internal.h"

#if defined(_MSC_VER)
#define X264_API_IMPORTS 1
#endif

#include <x264.h>
#include <float.h>
#include <math.h>
#include <stdio.h>
#include <stdlib.h>
#include <string.h>

typedef struct X264Context {
    AVClass        *class;
    x264_param_t    params;
    x264_t         *enc;
    x264_picture_t  pic;
    uint8_t        *sei;
    int             sei_size;
    char *preset;
    char *tune;
    char *profile;
    char *level;
    int fastfirstpass;
    char *wpredp;
    char *x264opts;
    float crf;
    float crf_max;
    int cqp;
    int aq_mode;
    float aq_strength;
    char *psy_rd;
    int psy;
    int rc_lookahead;
    int weightp;
    int weightb;
    int ssim;
    int intra_refresh;
    int bluray_compat;
    int b_bias;
    int b_pyramid;
    int mixed_refs;
    int dct8x8;
    int fast_pskip;
    int aud;
    int mbtree;
    char *deblock;
    float cplxblur;
    char *partitions;
    int direct_pred;
    int slice_max_size;
    char *stats;
    int nal_hrd;
    int avcintra_class;
    int motion_est;
    int forced_idr;
    int a53_cc;
    char *x264_params;
} X264Context;

static void X264_log(void *p, int level, const char *fmt, va_list args)
{
    static const int level_map[] = {
        [X264_LOG_ERROR]   = AV_LOG_ERROR,
        [X264_LOG_WARNING] = AV_LOG_WARNING,
        [X264_LOG_INFO]    = AV_LOG_INFO,
        [X264_LOG_DEBUG]   = AV_LOG_DEBUG
    };

    if (level < 0 || level > X264_LOG_DEBUG)
        return;

    av_vlog(p, level_map[level], fmt, args);
}


static int encode_nals(AVCodecContext *ctx, AVPacket *pkt,
                       const x264_nal_t *nals, int nnal)
{
    X264Context *x4 = ctx->priv_data;
    uint8_t *p;
    int i, size = x4->sei_size, ret;

    if (!nnal)
        return 0;

    for (i = 0; i < nnal; i++)
        size += nals[i].i_payload;

    if ((ret = ff_alloc_packet2(ctx, pkt, size, 0)) < 0)
        return ret;

    p = pkt->data;

    /* Write the SEI as part of the first frame. */
    if (x4->sei_size > 0 && nnal > 0) {
        if (x4->sei_size > size) {
            av_log(ctx, AV_LOG_ERROR, "Error: nal buffer is too small\n");
            return -1;
        }
        memcpy(p, x4->sei, x4->sei_size);
        p += x4->sei_size;
        x4->sei_size = 0;
        av_freep(&x4->sei);
    }

    for (i = 0; i < nnal; i++){
        memcpy(p, nals[i].p_payload, nals[i].i_payload);
        p += nals[i].i_payload;
    }

    return 1;
}

static int avfmt2_num_planes(int avfmt)
{
    switch (avfmt) {
    case AV_PIX_FMT_YUV420P:
    case AV_PIX_FMT_YUVJ420P:
    case AV_PIX_FMT_YUV420P9:
    case AV_PIX_FMT_YUV420P10:
    case AV_PIX_FMT_YUV444P:
        return 3;

    case AV_PIX_FMT_BGR0:
    case AV_PIX_FMT_BGR24:
    case AV_PIX_FMT_RGB24:
        return 1;

    default:
        return 3;
    }
}

static void reconfig_encoder(AVCodecContext *ctx, const AVFrame *frame)
{
    X264Context *x4 = ctx->priv_data;
    AVFrameSideData *side_data;


  if (x4->avcintra_class < 0) {
    if (x4->params.b_interlaced && x4->params.b_tff != frame->top_field_first) {

        x4->params.b_tff = frame->top_field_first;
        x264_encoder_reconfig(x4->enc, &x4->params);
    }
    if (x4->params.vui.i_sar_height*ctx->sample_aspect_ratio.num != ctx->sample_aspect_ratio.den * x4->params.vui.i_sar_width) {
        x4->params.vui.i_sar_height = ctx->sample_aspect_ratio.den;
        x4->params.vui.i_sar_width  = ctx->sample_aspect_ratio.num;
        x264_encoder_reconfig(x4->enc, &x4->params);
    }

    if (x4->params.rc.i_vbv_buffer_size != ctx->rc_buffer_size / 1000 ||
        x4->params.rc.i_vbv_max_bitrate != ctx->rc_max_rate    / 1000) {
        x4->params.rc.i_vbv_buffer_size = ctx->rc_buffer_size / 1000;
        x4->params.rc.i_vbv_max_bitrate = ctx->rc_max_rate    / 1000;
        x264_encoder_reconfig(x4->enc, &x4->params);
    }

    if (x4->params.rc.i_rc_method == X264_RC_ABR &&
        x4->params.rc.i_bitrate != ctx->bit_rate / 1000) {
        x4->params.rc.i_bitrate = ctx->bit_rate / 1000;
        x264_encoder_reconfig(x4->enc, &x4->params);
    }

    if (x4->crf >= 0 &&
        x4->params.rc.i_rc_method == X264_RC_CRF &&
        x4->params.rc.f_rf_constant != x4->crf) {
        x4->params.rc.f_rf_constant = x4->crf;
        x264_encoder_reconfig(x4->enc, &x4->params);
    }

    if (x4->params.rc.i_rc_method == X264_RC_CQP &&
        x4->cqp >= 0 &&
        x4->params.rc.i_qp_constant != x4->cqp) {
        x4->params.rc.i_qp_constant = x4->cqp;
        x264_encoder_reconfig(x4->enc, &x4->params);
    }

    if (x4->crf_max >= 0 &&
        x4->params.rc.f_rf_constant_max != x4->crf_max) {
        x4->params.rc.f_rf_constant_max = x4->crf_max;
        x264_encoder_reconfig(x4->enc, &x4->params);
    }
  }

    side_data = av_frame_get_side_data(frame, AV_FRAME_DATA_STEREO3D);
    if (side_data) {
        AVStereo3D *stereo = (AVStereo3D *)side_data->data;
        int fpa_type;

        switch (stereo->type) {
        case AV_STEREO3D_CHECKERBOARD:
            fpa_type = 0;
            break;
        case AV_STEREO3D_COLUMNS:
            fpa_type = 1;
            break;
        case AV_STEREO3D_LINES:
            fpa_type = 2;
            break;
        case AV_STEREO3D_SIDEBYSIDE:
            fpa_type = 3;
            break;
        case AV_STEREO3D_TOPBOTTOM:
            fpa_type = 4;
            break;
        case AV_STEREO3D_FRAMESEQUENCE:
            fpa_type = 5;
            break;
        default:
            fpa_type = -1;
            break;
        }

        if (fpa_type != x4->params.i_frame_packing) {
            x4->params.i_frame_packing = fpa_type;
            x264_encoder_reconfig(x4->enc, &x4->params);
        }
    }
}

static int X264_frame(AVCodecContext *ctx, AVPacket *pkt, const AVFrame *frame,
                      int *got_packet)
{
    X264Context *x4 = ctx->priv_data;
    x264_nal_t *nal;
    int nnal, i, ret;
    x264_picture_t pic_out = {0};
    int pict_type;
    AVFrameSideData *side_data;

    x264_picture_init( &x4->pic );
    x4->pic.img.i_csp   = x4->params.i_csp;
    if (x264_bit_depth > 8)
        x4->pic.img.i_csp |= X264_CSP_HIGH_DEPTH;
    x4->pic.img.i_plane = avfmt2_num_planes(ctx->pix_fmt);

    if (frame) {
        for (i = 0; i < x4->pic.img.i_plane; i++) {
            x4->pic.img.plane[i]    = frame->data[i];
            x4->pic.img.i_stride[i] = frame->linesize[i];
        }

        x4->pic.i_pts  = frame->pts;

        switch (frame->pict_type) {
        case AV_PICTURE_TYPE_I:
            x4->pic.i_type = x4->forced_idr >= 0 ? X264_TYPE_IDR
                                                 : X264_TYPE_KEYFRAME;
            break;
        case AV_PICTURE_TYPE_P:
            x4->pic.i_type = X264_TYPE_P;
            break;
        case AV_PICTURE_TYPE_B:
            x4->pic.i_type = X264_TYPE_B;
            break;
        default:
            x4->pic.i_type = X264_TYPE_AUTO;
            break;
        }
        reconfig_encoder(ctx, frame);

        if (x4->a53_cc) {
            side_data = av_frame_get_side_data(frame, AV_FRAME_DATA_A53_CC);
            if (side_data) {
                x4->pic.extra_sei.payloads = av_mallocz(sizeof(x4->pic.extra_sei.payloads[0]));
                if (x4->pic.extra_sei.payloads == NULL) {
                    av_log(ctx, AV_LOG_ERROR, "Not enough memory for closed captions, skipping\n");
                    goto skip_a53cc;
                }
                x4->pic.extra_sei.sei_free = av_free;

                x4->pic.extra_sei.payloads[0].payload_size = side_data->size + 11;
                x4->pic.extra_sei.payloads[0].payload = av_mallocz(x4->pic.extra_sei.payloads[0].payload_size);
                if (x4->pic.extra_sei.payloads[0].payload == NULL) {
                    av_log(ctx, AV_LOG_ERROR, "Not enough memory for closed captions, skipping\n");
                    av_freep(&x4->pic.extra_sei.payloads);
                    goto skip_a53cc;
                }
                x4->pic.extra_sei.num_payloads = 1;
                x4->pic.extra_sei.payloads[0].payload_type = 4;
                memcpy(x4->pic.extra_sei.payloads[0].payload + 10, side_data->data, side_data->size);
                x4->pic.extra_sei.payloads[0].payload[0] = 181;
                x4->pic.extra_sei.payloads[0].payload[1] = 0;
                x4->pic.extra_sei.payloads[0].payload[2] = 49;

                /**
                 * 'GA94' is standard in North America for ATSC, but hard coding
                 * this style may not be the right thing to do -- other formats
                 * do exist. This information is not available in the side_data
                 * so we are going with this right now.
                 */
                AV_WL32(x4->pic.extra_sei.payloads[0].payload + 3,
                    MKTAG('G', 'A', '9', '4'));
                x4->pic.extra_sei.payloads[0].payload[7] = 3;
                x4->pic.extra_sei.payloads[0].payload[8] =
                    ((side_data->size/3) & 0x1f) | 0x40;
                x4->pic.extra_sei.payloads[0].payload[9] = 0;
                x4->pic.extra_sei.payloads[0].payload[side_data->size+10] = 255;
            }
        }
    }
skip_a53cc:
    do {
        if (x264_encoder_encode(x4->enc, &nal, &nnal, frame? &x4->pic: NULL, &pic_out) < 0)
            return AVERROR_EXTERNAL;

        ret = encode_nals(ctx, pkt, nal, nnal);
        if (ret < 0)
            return ret;
    } while (!ret && !frame && x264_encoder_delayed_frames(x4->enc));

    pkt->pts = pic_out.i_pts;
    pkt->dts = pic_out.i_dts;


    switch (pic_out.i_type) {
    case X264_TYPE_IDR:
    case X264_TYPE_I:
        pict_type = AV_PICTURE_TYPE_I;
        break;
    case X264_TYPE_P:
        pict_type = AV_PICTURE_TYPE_P;
        break;
    case X264_TYPE_B:
    case X264_TYPE_BREF:
        pict_type = AV_PICTURE_TYPE_B;
        break;
    default:
        pict_type = AV_PICTURE_TYPE_NONE;
    }
#if FF_API_CODED_FRAME
FF_DISABLE_DEPRECATION_WARNINGS
    ctx->coded_frame->pict_type = pict_type;
FF_ENABLE_DEPRECATION_WARNINGS
#endif

    pkt->flags |= AV_PKT_FLAG_KEY*pic_out.b_keyframe;
    if (ret) {
        ff_side_data_set_encoder_stats(pkt, (pic_out.i_qpplus1 - 1) * FF_QP2LAMBDA, NULL, 0, pict_type);

#if FF_API_CODED_FRAME
FF_DISABLE_DEPRECATION_WARNINGS
        ctx->coded_frame->quality = (pic_out.i_qpplus1 - 1) * FF_QP2LAMBDA;
FF_ENABLE_DEPRECATION_WARNINGS
#endif
    }

    *got_packet = ret;
    return 0;
}

static av_cold int X264_close(AVCodecContext *avctx)
{
    X264Context *x4 = avctx->priv_data;

    av_freep(&avctx->extradata);
    av_freep(&x4->sei);

    if (x4->enc) {
        x264_encoder_close(x4->enc);
        x4->enc = NULL;
    }

    return 0;
}

#define OPT_STR(opt, param)                                                   \
    do {                                                                      \
        int ret;                                                              \
        if ((ret = x264_param_parse(&x4->params, opt, param)) < 0) { \
            if(ret == X264_PARAM_BAD_NAME)                                    \
                av_log(avctx, AV_LOG_ERROR,                                   \
                        "bad option '%s': '%s'\n", opt, param);               \
            else                                                              \
                av_log(avctx, AV_LOG_ERROR,                                   \
                        "bad value for '%s': '%s'\n", opt, param);            \
            return -1;                                                        \
        }                                                                     \
    } while (0)

static int convert_pix_fmt(enum AVPixelFormat pix_fmt)
{
    switch (pix_fmt) {
    case AV_PIX_FMT_YUV420P:
    case AV_PIX_FMT_YUVJ420P:
    case AV_PIX_FMT_YUV420P9:
    case AV_PIX_FMT_YUV420P10: return X264_CSP_I420;
    case AV_PIX_FMT_YUV422P:
    case AV_PIX_FMT_YUVJ422P:
    case AV_PIX_FMT_YUV422P10: return X264_CSP_I422;
    case AV_PIX_FMT_YUV444P:
    case AV_PIX_FMT_YUVJ444P:
    case AV_PIX_FMT_YUV444P9:
    case AV_PIX_FMT_YUV444P10: return X264_CSP_I444;
#ifdef X264_CSP_BGR
    case AV_PIX_FMT_BGR0:
        return X264_CSP_BGRA;
    case AV_PIX_FMT_BGR24:
        return X264_CSP_BGR;

    case AV_PIX_FMT_RGB24:
        return X264_CSP_RGB;
#endif
    case AV_PIX_FMT_NV12:      return X264_CSP_NV12;
    case AV_PIX_FMT_NV16:
    case AV_PIX_FMT_NV20:      return X264_CSP_NV16;
#ifdef X264_CSP_NV21
    case AV_PIX_FMT_NV21:      return X264_CSP_NV21;
#endif
    };
    return 0;
}

#define PARSE_X264_OPT(name, var)\
    if (x4->var && x264_param_parse(&x4->params, name, x4->var) < 0) {\
        av_log(avctx, AV_LOG_ERROR, "Error parsing option '%s' with value '%s'.\n", name, x4->var);\
        return AVERROR(EINVAL);\
    }

static av_cold int X264_init(AVCodecContext *avctx)
{
    X264Context *x4 = avctx->priv_data;
<<<<<<< HEAD
    int sw,sh;

    if (avctx->global_quality > 0)
        av_log(avctx, AV_LOG_WARNING, "-qscale is ignored, -crf is recommended.\n");
=======
    AVCPBProperties *cpb_props;
>>>>>>> 732a37d1

#if CONFIG_LIBX262_ENCODER
    if (avctx->codec_id == AV_CODEC_ID_MPEG2VIDEO) {
        x4->params.b_mpeg2 = 1;
        x264_param_default_mpeg2(&x4->params);
    } else
#endif
    x264_param_default(&x4->params);

    x4->params.b_deblocking_filter         = avctx->flags & AV_CODEC_FLAG_LOOP_FILTER;

    if (x4->preset || x4->tune)
        if (x264_param_default_preset(&x4->params, x4->preset, x4->tune) < 0) {
            int i;
            av_log(avctx, AV_LOG_ERROR, "Error setting preset/tune %s/%s.\n", x4->preset, x4->tune);
            av_log(avctx, AV_LOG_INFO, "Possible presets:");
            for (i = 0; x264_preset_names[i]; i++)
                av_log(avctx, AV_LOG_INFO, " %s", x264_preset_names[i]);
            av_log(avctx, AV_LOG_INFO, "\n");
            av_log(avctx, AV_LOG_INFO, "Possible tunes:");
            for (i = 0; x264_tune_names[i]; i++)
                av_log(avctx, AV_LOG_INFO, " %s", x264_tune_names[i]);
            av_log(avctx, AV_LOG_INFO, "\n");
            return AVERROR(EINVAL);
        }

    if (avctx->level > 0)
        x4->params.i_level_idc = avctx->level;

    x4->params.pf_log               = X264_log;
    x4->params.p_log_private        = avctx;
    x4->params.i_log_level          = X264_LOG_DEBUG;
    x4->params.i_csp                = convert_pix_fmt(avctx->pix_fmt);

    PARSE_X264_OPT("weightp", wpredp);

    if (avctx->bit_rate) {
        x4->params.rc.i_bitrate   = avctx->bit_rate / 1000;
        x4->params.rc.i_rc_method = X264_RC_ABR;
    }
    x4->params.rc.i_vbv_buffer_size = avctx->rc_buffer_size / 1000;
    x4->params.rc.i_vbv_max_bitrate = avctx->rc_max_rate    / 1000;
    x4->params.rc.b_stat_write      = avctx->flags & AV_CODEC_FLAG_PASS1;
    if (avctx->flags & AV_CODEC_FLAG_PASS2) {
        x4->params.rc.b_stat_read = 1;
    } else {
        if (x4->crf >= 0) {
            x4->params.rc.i_rc_method   = X264_RC_CRF;
            x4->params.rc.f_rf_constant = x4->crf;
        } else if (x4->cqp >= 0) {
            x4->params.rc.i_rc_method   = X264_RC_CQP;
            x4->params.rc.i_qp_constant = x4->cqp;
        }

        if (x4->crf_max >= 0)
            x4->params.rc.f_rf_constant_max = x4->crf_max;
    }

    if (avctx->rc_buffer_size && avctx->rc_initial_buffer_occupancy > 0 &&
        (avctx->rc_initial_buffer_occupancy <= avctx->rc_buffer_size)) {
        x4->params.rc.f_vbv_buffer_init =
            (float)avctx->rc_initial_buffer_occupancy / avctx->rc_buffer_size;
    }

    PARSE_X264_OPT("level", level);

    if (avctx->i_quant_factor > 0)
        x4->params.rc.f_ip_factor         = 1 / fabs(avctx->i_quant_factor);
    if (avctx->b_quant_factor > 0)
        x4->params.rc.f_pb_factor         = avctx->b_quant_factor;
    if (avctx->chromaoffset)
        x4->params.analyse.i_chroma_qp_offset = avctx->chromaoffset;

    if (avctx->gop_size >= 0)
        x4->params.i_keyint_max         = avctx->gop_size;
    if (avctx->max_b_frames >= 0)
        x4->params.i_bframe             = avctx->max_b_frames;
    if (avctx->scenechange_threshold >= 0)
        x4->params.i_scenecut_threshold = avctx->scenechange_threshold;
    if (avctx->qmin >= 0)
        x4->params.rc.i_qp_min          = avctx->qmin;
    if (avctx->qmax >= 0)
        x4->params.rc.i_qp_max          = avctx->qmax;
    if (avctx->max_qdiff >= 0)
        x4->params.rc.i_qp_step         = avctx->max_qdiff;
    if (avctx->qblur >= 0)
        x4->params.rc.f_qblur           = avctx->qblur;     /* temporally blur quants */
    if (avctx->qcompress >= 0)
        x4->params.rc.f_qcompress       = avctx->qcompress; /* 0.0 => cbr, 1.0 => constant qp */
    if (avctx->refs >= 0)
        x4->params.i_frame_reference    = avctx->refs;
    else if (x4->level) {
        int i;
        int mbn = FF_CEIL_RSHIFT(avctx->width, 4) * FF_CEIL_RSHIFT(avctx->height, 4);
        int level_id = -1;
        char *tail;
        int scale = X264_BUILD < 129 ? 384 : 1;

        if (!strcmp(x4->level, "1b")) {
            level_id = 9;
        } else if (strlen(x4->level) <= 3){
            level_id = av_strtod(x4->level, &tail) * 10 + 0.5;
            if (*tail)
                level_id = -1;
        }
        if (level_id <= 0)
            av_log(avctx, AV_LOG_WARNING, "Failed to parse level\n");

        for (i = 0; i<x264_levels[i].level_idc; i++)
            if (x264_levels[i].level_idc == level_id)
                x4->params.i_frame_reference = av_clip(x264_levels[i].dpb / mbn / scale, 1, x4->params.i_frame_reference);
    }

    if (avctx->trellis >= 0)
        x4->params.analyse.i_trellis    = avctx->trellis;
    if (avctx->me_range >= 0)
        x4->params.analyse.i_me_range   = avctx->me_range;
    if (avctx->noise_reduction >= 0)
        x4->params.analyse.i_noise_reduction = avctx->noise_reduction;
    if (avctx->me_subpel_quality >= 0)
        x4->params.analyse.i_subpel_refine   = avctx->me_subpel_quality;
    if (avctx->b_frame_strategy >= 0)
        x4->params.i_bframe_adaptive = avctx->b_frame_strategy;
    if (avctx->keyint_min >= 0)
        x4->params.i_keyint_min = avctx->keyint_min;
    if (avctx->coder_type >= 0)
        x4->params.b_cabac = avctx->coder_type == FF_CODER_TYPE_AC;
    if (avctx->me_cmp >= 0)
        x4->params.analyse.b_chroma_me = avctx->me_cmp & FF_CMP_CHROMA;

    if (x4->aq_mode >= 0)
        x4->params.rc.i_aq_mode = x4->aq_mode;
    if (x4->aq_strength >= 0)
        x4->params.rc.f_aq_strength = x4->aq_strength;
    PARSE_X264_OPT("psy-rd", psy_rd);
    PARSE_X264_OPT("deblock", deblock);
    PARSE_X264_OPT("partitions", partitions);
    PARSE_X264_OPT("stats", stats);
    if (x4->psy >= 0)
        x4->params.analyse.b_psy  = x4->psy;
    if (x4->rc_lookahead >= 0)
        x4->params.rc.i_lookahead = x4->rc_lookahead;
    if (x4->weightp >= 0)
        x4->params.analyse.i_weighted_pred = x4->weightp;
    if (x4->weightb >= 0)
        x4->params.analyse.b_weighted_bipred = x4->weightb;
    if (x4->cplxblur >= 0)
        x4->params.rc.f_complexity_blur = x4->cplxblur;

    if (x4->ssim >= 0)
        x4->params.analyse.b_ssim = x4->ssim;
    if (x4->intra_refresh >= 0)
        x4->params.b_intra_refresh = x4->intra_refresh;
    if (x4->bluray_compat >= 0) {
        x4->params.b_bluray_compat = x4->bluray_compat;
        x4->params.b_vfr_input = 0;
    }
    if (x4->avcintra_class >= 0)
#if X264_BUILD >= 142
        x4->params.i_avcintra_class = x4->avcintra_class;
#else
        av_log(avctx, AV_LOG_ERROR,
               "x264 too old for AVC Intra, at least version 142 needed\n");
#endif
    if (x4->b_bias != INT_MIN)
        x4->params.i_bframe_bias              = x4->b_bias;
    if (x4->b_pyramid >= 0)
        x4->params.i_bframe_pyramid = x4->b_pyramid;
    if (x4->mixed_refs >= 0)
        x4->params.analyse.b_mixed_references = x4->mixed_refs;
    if (x4->dct8x8 >= 0)
        x4->params.analyse.b_transform_8x8    = x4->dct8x8;
    if (x4->fast_pskip >= 0)
        x4->params.analyse.b_fast_pskip       = x4->fast_pskip;
    if (x4->aud >= 0)
        x4->params.b_aud                      = x4->aud;
    if (x4->mbtree >= 0)
        x4->params.rc.b_mb_tree               = x4->mbtree;
    if (x4->direct_pred >= 0)
        x4->params.analyse.i_direct_mv_pred   = x4->direct_pred;

    if (x4->slice_max_size >= 0)
        x4->params.i_slice_max_size =  x4->slice_max_size;
    else {
        /*
         * Allow x264 to be instructed through AVCodecContext about the maximum
         * size of the RTP payload. For example, this enables the production of
         * payload suitable for the H.264 RTP packetization-mode 0 i.e. single
         * NAL unit per RTP packet.
         */
        if (avctx->rtp_payload_size)
            x4->params.i_slice_max_size = avctx->rtp_payload_size;
    }

    if (x4->fastfirstpass)
        x264_param_apply_fastfirstpass(&x4->params);

    /* Allow specifying the x264 profile through AVCodecContext. */
    if (!x4->profile)
        switch (avctx->profile) {
        case FF_PROFILE_H264_BASELINE:
            x4->profile = av_strdup("baseline");
            break;
        case FF_PROFILE_H264_HIGH:
            x4->profile = av_strdup("high");
            break;
        case FF_PROFILE_H264_HIGH_10:
            x4->profile = av_strdup("high10");
            break;
        case FF_PROFILE_H264_HIGH_422:
            x4->profile = av_strdup("high422");
            break;
        case FF_PROFILE_H264_HIGH_444:
            x4->profile = av_strdup("high444");
            break;
        case FF_PROFILE_H264_MAIN:
            x4->profile = av_strdup("main");
            break;
        default:
            break;
        }

    if (x4->nal_hrd >= 0)
        x4->params.i_nal_hrd = x4->nal_hrd;

    if (x4->motion_est >= 0) {
        x4->params.analyse.i_me_method = x4->motion_est;
#if FF_API_MOTION_EST
FF_DISABLE_DEPRECATION_WARNINGS
    } else {
        if (avctx->me_method == ME_EPZS)
            x4->params.analyse.i_me_method = X264_ME_DIA;
        else if (avctx->me_method == ME_HEX)
            x4->params.analyse.i_me_method = X264_ME_HEX;
        else if (avctx->me_method == ME_UMH)
            x4->params.analyse.i_me_method = X264_ME_UMH;
        else if (avctx->me_method == ME_FULL)
            x4->params.analyse.i_me_method = X264_ME_ESA;
        else if (avctx->me_method == ME_TESA)
            x4->params.analyse.i_me_method = X264_ME_TESA;
FF_ENABLE_DEPRECATION_WARNINGS
#endif
    }

    if (x4->profile)
        if (x264_param_apply_profile(&x4->params, x4->profile) < 0) {
            int i;
            av_log(avctx, AV_LOG_ERROR, "Error setting profile %s.\n", x4->profile);
            av_log(avctx, AV_LOG_INFO, "Possible profiles:");
            for (i = 0; x264_profile_names[i]; i++)
                av_log(avctx, AV_LOG_INFO, " %s", x264_profile_names[i]);
            av_log(avctx, AV_LOG_INFO, "\n");
            return AVERROR(EINVAL);
        }

    x4->params.i_width          = avctx->width;
    x4->params.i_height         = avctx->height;
    av_reduce(&sw, &sh, avctx->sample_aspect_ratio.num, avctx->sample_aspect_ratio.den, 4096);
    x4->params.vui.i_sar_width  = sw;
    x4->params.vui.i_sar_height = sh;
    x4->params.i_timebase_den = avctx->time_base.den;
    x4->params.i_timebase_num = avctx->time_base.num;
    x4->params.i_fps_num = avctx->time_base.den;
    x4->params.i_fps_den = avctx->time_base.num * avctx->ticks_per_frame;

    x4->params.analyse.b_psnr = avctx->flags & AV_CODEC_FLAG_PSNR;

    x4->params.i_threads      = avctx->thread_count;
    if (avctx->thread_type)
        x4->params.b_sliced_threads = avctx->thread_type == FF_THREAD_SLICE;

    x4->params.b_interlaced   = avctx->flags & AV_CODEC_FLAG_INTERLACED_DCT;

    x4->params.b_open_gop     = !(avctx->flags & AV_CODEC_FLAG_CLOSED_GOP);

    x4->params.i_slice_count  = avctx->slices;

    x4->params.vui.b_fullrange = avctx->pix_fmt == AV_PIX_FMT_YUVJ420P ||
                                 avctx->pix_fmt == AV_PIX_FMT_YUVJ422P ||
                                 avctx->pix_fmt == AV_PIX_FMT_YUVJ444P ||
                                 avctx->color_range == AVCOL_RANGE_JPEG;

    if (avctx->colorspace != AVCOL_SPC_UNSPECIFIED)
        x4->params.vui.i_colmatrix = avctx->colorspace;
    if (avctx->color_primaries != AVCOL_PRI_UNSPECIFIED)
        x4->params.vui.i_colorprim = avctx->color_primaries;
    if (avctx->color_trc != AVCOL_TRC_UNSPECIFIED)
        x4->params.vui.i_transfer  = avctx->color_trc;

    if (avctx->flags & AV_CODEC_FLAG_GLOBAL_HEADER)
        x4->params.b_repeat_headers = 0;

    if(x4->x264opts){
        const char *p= x4->x264opts;
        while(p){
            char param[256]={0}, val[256]={0};
            if(sscanf(p, "%255[^:=]=%255[^:]", param, val) == 1){
                OPT_STR(param, "1");
            }else
                OPT_STR(param, val);
            p= strchr(p, ':');
            p+=!!p;
        }
    }

    if (x4->x264_params) {
        AVDictionary *dict    = NULL;
        AVDictionaryEntry *en = NULL;

        if (!av_dict_parse_string(&dict, x4->x264_params, "=", ":", 0)) {
            while ((en = av_dict_get(dict, "", en, AV_DICT_IGNORE_SUFFIX))) {
                if (x264_param_parse(&x4->params, en->key, en->value) < 0)
                    av_log(avctx, AV_LOG_WARNING,
                           "Error parsing option '%s = %s'.\n",
                            en->key, en->value);
            }

            av_dict_free(&dict);
        }
    }

    // update AVCodecContext with x264 parameters
    avctx->has_b_frames = x4->params.i_bframe ?
        x4->params.i_bframe_pyramid ? 2 : 1 : 0;
    if (avctx->max_b_frames < 0)
        avctx->max_b_frames = 0;

    avctx->bit_rate = x4->params.rc.i_bitrate*1000;

    x4->enc = x264_encoder_open(&x4->params);
    if (!x4->enc)
        return AVERROR_EXTERNAL;

    if (avctx->flags & AV_CODEC_FLAG_GLOBAL_HEADER) {
        x264_nal_t *nal;
        uint8_t *p;
        int nnal, s, i;

        s = x264_encoder_headers(x4->enc, &nal, &nnal);
        avctx->extradata = p = av_mallocz(s + AV_INPUT_BUFFER_PADDING_SIZE);
        if (!p)
            return AVERROR(ENOMEM);

        for (i = 0; i < nnal; i++) {
            /* Don't put the SEI in extradata. */
            if (nal[i].i_type == NAL_SEI) {
                av_log(avctx, AV_LOG_INFO, "%s\n", nal[i].p_payload+25);
                x4->sei_size = nal[i].i_payload;
                x4->sei      = av_malloc(x4->sei_size);
                if (!x4->sei)
                    return AVERROR(ENOMEM);
                memcpy(x4->sei, nal[i].p_payload, nal[i].i_payload);
                continue;
            }
            memcpy(p, nal[i].p_payload, nal[i].i_payload);
            p += nal[i].i_payload;
        }
        avctx->extradata_size = p - avctx->extradata;
    }

    cpb_props = ff_add_cpb_side_data(avctx);
    if (!cpb_props)
        return AVERROR(ENOMEM);
    cpb_props->buffer_size = x4->params.rc.i_vbv_buffer_size * 1000;
    cpb_props->max_bitrate = x4->params.rc.i_vbv_max_bitrate * 1000;
    cpb_props->avg_bitrate = x4->params.rc.i_bitrate         * 1000;

    return 0;
}

static const enum AVPixelFormat pix_fmts_8bit[] = {
    AV_PIX_FMT_YUV420P,
    AV_PIX_FMT_YUVJ420P,
    AV_PIX_FMT_YUV422P,
    AV_PIX_FMT_YUVJ422P,
    AV_PIX_FMT_YUV444P,
    AV_PIX_FMT_YUVJ444P,
    AV_PIX_FMT_NV12,
    AV_PIX_FMT_NV16,
#ifdef X264_CSP_NV21
    AV_PIX_FMT_NV21,
#endif
    AV_PIX_FMT_NONE
};
static const enum AVPixelFormat pix_fmts_9bit[] = {
    AV_PIX_FMT_YUV420P9,
    AV_PIX_FMT_YUV444P9,
    AV_PIX_FMT_NONE
};
static const enum AVPixelFormat pix_fmts_10bit[] = {
    AV_PIX_FMT_YUV420P10,
    AV_PIX_FMT_YUV422P10,
    AV_PIX_FMT_YUV444P10,
    AV_PIX_FMT_NV20,
    AV_PIX_FMT_NONE
};
static const enum AVPixelFormat pix_fmts_8bit_rgb[] = {
#ifdef X264_CSP_BGR
    AV_PIX_FMT_BGR0,
    AV_PIX_FMT_BGR24,
    AV_PIX_FMT_RGB24,
#endif
    AV_PIX_FMT_NONE
};

static av_cold void X264_init_static(AVCodec *codec)
{
    if (x264_bit_depth == 8)
        codec->pix_fmts = pix_fmts_8bit;
    else if (x264_bit_depth == 9)
        codec->pix_fmts = pix_fmts_9bit;
    else if (x264_bit_depth == 10)
        codec->pix_fmts = pix_fmts_10bit;
}

#define OFFSET(x) offsetof(X264Context, x)
#define VE AV_OPT_FLAG_VIDEO_PARAM | AV_OPT_FLAG_ENCODING_PARAM
static const AVOption options[] = {
    { "preset",        "Set the encoding preset (cf. x264 --fullhelp)",   OFFSET(preset),        AV_OPT_TYPE_STRING, { .str = "medium" }, 0, 0, VE},
    { "tune",          "Tune the encoding params (cf. x264 --fullhelp)",  OFFSET(tune),          AV_OPT_TYPE_STRING, { 0 }, 0, 0, VE},
    { "profile",       "Set profile restrictions (cf. x264 --fullhelp) ", OFFSET(profile),       AV_OPT_TYPE_STRING, { 0 }, 0, 0, VE},
    { "fastfirstpass", "Use fast settings when encoding first pass",      OFFSET(fastfirstpass), AV_OPT_TYPE_BOOL, { .i64 = 1 }, 0, 1, VE},
    {"level", "Specify level (as defined by Annex A)", OFFSET(level), AV_OPT_TYPE_STRING, {.str=NULL}, 0, 0, VE},
    {"passlogfile", "Filename for 2 pass stats", OFFSET(stats), AV_OPT_TYPE_STRING, {.str=NULL}, 0, 0, VE},
    {"wpredp", "Weighted prediction for P-frames", OFFSET(wpredp), AV_OPT_TYPE_STRING, {.str=NULL}, 0, 0, VE},
    {"a53cc",          "Use A53 Closed Captions (if available)",          OFFSET(a53_cc),        AV_OPT_TYPE_BOOL,   {.i64 = 0}, 0, 1, VE},
    {"x264opts", "x264 options", OFFSET(x264opts), AV_OPT_TYPE_STRING, {.str=NULL}, 0, 0, VE},
    { "crf",           "Select the quality for constant quality mode",    OFFSET(crf),           AV_OPT_TYPE_FLOAT,  {.dbl = -1 }, -1, FLT_MAX, VE },
    { "crf_max",       "In CRF mode, prevents VBV from lowering quality beyond this point.",OFFSET(crf_max), AV_OPT_TYPE_FLOAT, {.dbl = -1 }, -1, FLT_MAX, VE },
    { "qp",            "Constant quantization parameter rate control method",OFFSET(cqp),        AV_OPT_TYPE_INT,    { .i64 = -1 }, -1, INT_MAX, VE },
    { "aq-mode",       "AQ method",                                       OFFSET(aq_mode),       AV_OPT_TYPE_INT,    { .i64 = -1 }, -1, INT_MAX, VE, "aq_mode"},
    { "none",          NULL,                              0, AV_OPT_TYPE_CONST, {.i64 = X264_AQ_NONE},         INT_MIN, INT_MAX, VE, "aq_mode" },
    { "variance",      "Variance AQ (complexity mask)",   0, AV_OPT_TYPE_CONST, {.i64 = X264_AQ_VARIANCE},     INT_MIN, INT_MAX, VE, "aq_mode" },
    { "autovariance",  "Auto-variance AQ",                0, AV_OPT_TYPE_CONST, {.i64 = X264_AQ_AUTOVARIANCE}, INT_MIN, INT_MAX, VE, "aq_mode" },
#if X264_BUILD >= 144
    { "autovariance-biased", "Auto-variance AQ with bias to dark scenes", 0, AV_OPT_TYPE_CONST, {.i64 = X264_AQ_AUTOVARIANCE_BIASED}, INT_MIN, INT_MAX, VE, "aq_mode" },
#endif
    { "aq-strength",   "AQ strength. Reduces blocking and blurring in flat and textured areas.", OFFSET(aq_strength), AV_OPT_TYPE_FLOAT, {.dbl = -1}, -1, FLT_MAX, VE},
    { "psy",           "Use psychovisual optimizations.",                 OFFSET(psy),           AV_OPT_TYPE_BOOL,   { .i64 = -1 }, -1, 1, VE },
    { "psy-rd",        "Strength of psychovisual optimization, in <psy-rd>:<psy-trellis> format.", OFFSET(psy_rd), AV_OPT_TYPE_STRING,  {0 }, 0, 0, VE},
    { "rc-lookahead",  "Number of frames to look ahead for frametype and ratecontrol", OFFSET(rc_lookahead), AV_OPT_TYPE_INT, { .i64 = -1 }, -1, INT_MAX, VE },
    { "weightb",       "Weighted prediction for B-frames.",               OFFSET(weightb),       AV_OPT_TYPE_BOOL,   { .i64 = -1 }, -1, 1, VE },
    { "weightp",       "Weighted prediction analysis method.",            OFFSET(weightp),       AV_OPT_TYPE_INT,    { .i64 = -1 }, -1, INT_MAX, VE, "weightp" },
    { "none",          NULL, 0, AV_OPT_TYPE_CONST, {.i64 = X264_WEIGHTP_NONE},   INT_MIN, INT_MAX, VE, "weightp" },
    { "simple",        NULL, 0, AV_OPT_TYPE_CONST, {.i64 = X264_WEIGHTP_SIMPLE}, INT_MIN, INT_MAX, VE, "weightp" },
    { "smart",         NULL, 0, AV_OPT_TYPE_CONST, {.i64 = X264_WEIGHTP_SMART},  INT_MIN, INT_MAX, VE, "weightp" },
    { "ssim",          "Calculate and print SSIM stats.",                 OFFSET(ssim),          AV_OPT_TYPE_BOOL,   { .i64 = -1 }, -1, 1, VE },
    { "intra-refresh", "Use Periodic Intra Refresh instead of IDR frames.",OFFSET(intra_refresh),AV_OPT_TYPE_BOOL,   { .i64 = -1 }, -1, 1, VE },
    { "bluray-compat", "Bluray compatibility workarounds.",               OFFSET(bluray_compat) ,AV_OPT_TYPE_BOOL,   { .i64 = -1 }, -1, 1, VE },
    { "b-bias",        "Influences how often B-frames are used",          OFFSET(b_bias),        AV_OPT_TYPE_INT,    { .i64 = INT_MIN}, INT_MIN, INT_MAX, VE },
    { "b-pyramid",     "Keep some B-frames as references.",               OFFSET(b_pyramid),     AV_OPT_TYPE_INT,    { .i64 = -1 }, -1, INT_MAX, VE, "b_pyramid" },
    { "none",          NULL,                                  0, AV_OPT_TYPE_CONST, {.i64 = X264_B_PYRAMID_NONE},   INT_MIN, INT_MAX, VE, "b_pyramid" },
    { "strict",        "Strictly hierarchical pyramid",       0, AV_OPT_TYPE_CONST, {.i64 = X264_B_PYRAMID_STRICT}, INT_MIN, INT_MAX, VE, "b_pyramid" },
    { "normal",        "Non-strict (not Blu-ray compatible)", 0, AV_OPT_TYPE_CONST, {.i64 = X264_B_PYRAMID_NORMAL}, INT_MIN, INT_MAX, VE, "b_pyramid" },
    { "mixed-refs",    "One reference per partition, as opposed to one reference per macroblock", OFFSET(mixed_refs), AV_OPT_TYPE_BOOL, { .i64 = -1}, -1, 1, VE },
    { "8x8dct",        "High profile 8x8 transform.",                     OFFSET(dct8x8),        AV_OPT_TYPE_BOOL,   { .i64 = -1 }, -1, 1, VE},
    { "fast-pskip",    NULL,                                              OFFSET(fast_pskip),    AV_OPT_TYPE_BOOL,   { .i64 = -1 }, -1, 1, VE},
    { "aud",           "Use access unit delimiters.",                     OFFSET(aud),           AV_OPT_TYPE_BOOL,   { .i64 = -1 }, -1, 1, VE},
    { "mbtree",        "Use macroblock tree ratecontrol.",                OFFSET(mbtree),        AV_OPT_TYPE_BOOL,   { .i64 = -1 }, -1, 1, VE},
    { "deblock",       "Loop filter parameters, in <alpha:beta> form.",   OFFSET(deblock),       AV_OPT_TYPE_STRING, { 0 },  0, 0, VE},
    { "cplxblur",      "Reduce fluctuations in QP (before curve compression)", OFFSET(cplxblur), AV_OPT_TYPE_FLOAT,  {.dbl = -1 }, -1, FLT_MAX, VE},
    { "partitions",    "A comma-separated list of partitions to consider. "
                       "Possible values: p8x8, p4x4, b8x8, i8x8, i4x4, none, all", OFFSET(partitions), AV_OPT_TYPE_STRING, { 0 }, 0, 0, VE},
    { "direct-pred",   "Direct MV prediction mode",                       OFFSET(direct_pred),   AV_OPT_TYPE_INT,    { .i64 = -1 }, -1, INT_MAX, VE, "direct-pred" },
    { "none",          NULL,      0,    AV_OPT_TYPE_CONST, { .i64 = X264_DIRECT_PRED_NONE },     0, 0, VE, "direct-pred" },
    { "spatial",       NULL,      0,    AV_OPT_TYPE_CONST, { .i64 = X264_DIRECT_PRED_SPATIAL },  0, 0, VE, "direct-pred" },
    { "temporal",      NULL,      0,    AV_OPT_TYPE_CONST, { .i64 = X264_DIRECT_PRED_TEMPORAL }, 0, 0, VE, "direct-pred" },
    { "auto",          NULL,      0,    AV_OPT_TYPE_CONST, { .i64 = X264_DIRECT_PRED_AUTO },     0, 0, VE, "direct-pred" },
    { "slice-max-size","Limit the size of each slice in bytes",           OFFSET(slice_max_size),AV_OPT_TYPE_INT,    { .i64 = -1 }, -1, INT_MAX, VE },
    { "stats",         "Filename for 2 pass stats",                       OFFSET(stats),         AV_OPT_TYPE_STRING, { 0 },  0,       0, VE },
    { "nal-hrd",       "Signal HRD information (requires vbv-bufsize; "
                       "cbr not allowed in .mp4)",                        OFFSET(nal_hrd),       AV_OPT_TYPE_INT,    { .i64 = -1 }, -1, INT_MAX, VE, "nal-hrd" },
    { "none",          NULL, 0, AV_OPT_TYPE_CONST, {.i64 = X264_NAL_HRD_NONE}, INT_MIN, INT_MAX, VE, "nal-hrd" },
    { "vbr",           NULL, 0, AV_OPT_TYPE_CONST, {.i64 = X264_NAL_HRD_VBR},  INT_MIN, INT_MAX, VE, "nal-hrd" },
    { "cbr",           NULL, 0, AV_OPT_TYPE_CONST, {.i64 = X264_NAL_HRD_CBR},  INT_MIN, INT_MAX, VE, "nal-hrd" },
    { "avcintra-class","AVC-Intra class 50/100/200",                      OFFSET(avcintra_class),AV_OPT_TYPE_INT,     { .i64 = -1 }, -1, 200   , VE},
    { "motion-est",   "Set motion estimation method",                     OFFSET(motion_est),    AV_OPT_TYPE_INT,    { .i64 = -1 }, -1, X264_ME_TESA, VE, "motion-est"},
    { "dia",           NULL, 0, AV_OPT_TYPE_CONST, { .i64 = X264_ME_DIA },  INT_MIN, INT_MAX, VE, "motion-est" },
    { "hex",           NULL, 0, AV_OPT_TYPE_CONST, { .i64 = X264_ME_HEX },  INT_MIN, INT_MAX, VE, "motion-est" },
    { "umh",           NULL, 0, AV_OPT_TYPE_CONST, { .i64 = X264_ME_UMH },  INT_MIN, INT_MAX, VE, "motion-est" },
    { "esa",           NULL, 0, AV_OPT_TYPE_CONST, { .i64 = X264_ME_ESA },  INT_MIN, INT_MAX, VE, "motion-est" },
    { "tesa",          NULL, 0, AV_OPT_TYPE_CONST, { .i64 = X264_ME_TESA }, INT_MIN, INT_MAX, VE, "motion-est" },
    { "forced-idr",   "If forcing keyframes, force them as IDR frames.",                                  OFFSET(forced_idr),  AV_OPT_TYPE_BOOL,   { .i64 = -1 }, -1, 1, VE },
    { "x264-params",  "Override the x264 configuration using a :-separated list of key=value parameters", OFFSET(x264_params), AV_OPT_TYPE_STRING, { 0 }, 0, 0, VE },
    { NULL },
};

static const AVCodecDefault x264_defaults[] = {
    { "b",                "0" },
    { "bf",               "-1" },
    { "flags2",           "0" },
    { "g",                "-1" },
    { "i_qfactor",        "-1" },
    { "b_qfactor",        "-1" },
    { "qmin",             "-1" },
    { "qmax",             "-1" },
    { "qdiff",            "-1" },
    { "qblur",            "-1" },
    { "qcomp",            "-1" },
//     { "rc_lookahead",     "-1" },
    { "refs",             "-1" },
    { "sc_threshold",     "-1" },
    { "trellis",          "-1" },
    { "nr",               "-1" },
    { "me_range",         "-1" },
#if FF_API_MOTION_EST
    { "me_method",        "-1" },
#endif
    { "subq",             "-1" },
    { "b_strategy",       "-1" },
    { "keyint_min",       "-1" },
    { "coder",            "-1" },
    { "cmp",              "-1" },
    { "threads",          AV_STRINGIFY(X264_THREADS_AUTO) },
    { "thread_type",      "0" },
    { "flags",            "+cgop" },
    { "rc_init_occupancy","-1" },
    { NULL },
};

#if CONFIG_LIBX264_ENCODER
static const AVClass x264_class = {
    .class_name = "libx264",
    .item_name  = av_default_item_name,
    .option     = options,
    .version    = LIBAVUTIL_VERSION_INT,
};

static const AVClass rgbclass = {
    .class_name = "libx264rgb",
    .item_name  = av_default_item_name,
    .option     = options,
    .version    = LIBAVUTIL_VERSION_INT,
};

AVCodec ff_libx264_encoder = {
    .name             = "libx264",
    .long_name        = NULL_IF_CONFIG_SMALL("libx264 H.264 / AVC / MPEG-4 AVC / MPEG-4 part 10"),
    .type             = AVMEDIA_TYPE_VIDEO,
    .id               = AV_CODEC_ID_H264,
    .priv_data_size   = sizeof(X264Context),
    .init             = X264_init,
    .encode2          = X264_frame,
    .close            = X264_close,
    .capabilities     = AV_CODEC_CAP_DELAY | AV_CODEC_CAP_AUTO_THREADS,
    .priv_class       = &x264_class,
    .defaults         = x264_defaults,
    .init_static_data = X264_init_static,
    .caps_internal    = FF_CODEC_CAP_INIT_THREADSAFE |
                        FF_CODEC_CAP_INIT_CLEANUP,
};

AVCodec ff_libx264rgb_encoder = {
    .name           = "libx264rgb",
    .long_name      = NULL_IF_CONFIG_SMALL("libx264 H.264 / AVC / MPEG-4 AVC / MPEG-4 part 10 RGB"),
    .type           = AVMEDIA_TYPE_VIDEO,
    .id             = AV_CODEC_ID_H264,
    .priv_data_size = sizeof(X264Context),
    .init           = X264_init,
    .encode2        = X264_frame,
    .close          = X264_close,
    .capabilities   = AV_CODEC_CAP_DELAY | AV_CODEC_CAP_AUTO_THREADS,
    .priv_class     = &rgbclass,
    .defaults       = x264_defaults,
    .pix_fmts       = pix_fmts_8bit_rgb,
};
#endif

#if CONFIG_LIBX262_ENCODER
static const AVClass X262_class = {
    .class_name = "libx262",
    .item_name  = av_default_item_name,
    .option     = options,
    .version    = LIBAVUTIL_VERSION_INT,
};

AVCodec ff_libx262_encoder = {
    .name             = "libx262",
    .long_name        = NULL_IF_CONFIG_SMALL("libx262 MPEG2VIDEO"),
    .type             = AVMEDIA_TYPE_VIDEO,
    .id               = AV_CODEC_ID_MPEG2VIDEO,
    .priv_data_size   = sizeof(X264Context),
    .init             = X264_init,
    .encode2          = X264_frame,
    .close            = X264_close,
    .capabilities     = AV_CODEC_CAP_DELAY | AV_CODEC_CAP_AUTO_THREADS,
    .priv_class       = &X262_class,
    .defaults         = x264_defaults,
    .pix_fmts         = pix_fmts_8bit,
    .caps_internal    = FF_CODEC_CAP_INIT_THREADSAFE |
                        FF_CODEC_CAP_INIT_CLEANUP,
};
#endif<|MERGE_RESOLUTION|>--- conflicted
+++ resolved
@@ -452,14 +452,11 @@
 static av_cold int X264_init(AVCodecContext *avctx)
 {
     X264Context *x4 = avctx->priv_data;
-<<<<<<< HEAD
+    AVCPBProperties *cpb_props;
     int sw,sh;
 
     if (avctx->global_quality > 0)
         av_log(avctx, AV_LOG_WARNING, "-qscale is ignored, -crf is recommended.\n");
-=======
-    AVCPBProperties *cpb_props;
->>>>>>> 732a37d1
 
 #if CONFIG_LIBX262_ENCODER
     if (avctx->codec_id == AV_CODEC_ID_MPEG2VIDEO) {
