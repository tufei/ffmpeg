/*
 * copyright (c) 2006 Michael Niedermayer <michaelni@gmx.at>
 *
 * This file is part of FFmpeg.
 *
 * FFmpeg is free software; you can redistribute it and/or
 * modify it under the terms of the GNU Lesser General Public
 * License as published by the Free Software Foundation; either
 * version 2.1 of the License, or (at your option) any later version.
 *
 * FFmpeg is distributed in the hope that it will be useful,
 * but WITHOUT ANY WARRANTY; without even the implied warranty of
 * MERCHANTABILITY or FITNESS FOR A PARTICULAR PURPOSE.  See the GNU
 * Lesser General Public License for more details.
 *
 * You should have received a copy of the GNU Lesser General Public
 * License along with FFmpeg; if not, write to the Free Software
 * Foundation, Inc., 51 Franklin Street, Fifth Floor, Boston, MA 02110-1301 USA
 */

#include <stdlib.h>
#include <string.h>

#include "avcodec.h"
#include "libavutil/mem.h"


static int noise(AVBitStreamFilterContext *bsfc, AVCodecContext *avctx, const char *args,
                     uint8_t **poutbuf, int *poutbuf_size,
                     const uint8_t *buf, int buf_size, int keyframe){
    unsigned int *state= bsfc->priv_data;
    int amount= args ? atoi(args) : (*state % 10001+1);
    int i;

<<<<<<< HEAD
    if(amount <= 0)
        return AVERROR(EINVAL);

    *poutbuf= av_malloc(buf_size + FF_INPUT_BUFFER_PADDING_SIZE);
    if (!*poutbuf)
        return AVERROR(ENOMEM);

    memcpy(*poutbuf, buf, buf_size + FF_INPUT_BUFFER_PADDING_SIZE);
=======
    *poutbuf= av_malloc(buf_size + AV_INPUT_BUFFER_PADDING_SIZE);
    if (!*poutbuf)
        return AVERROR(ENOMEM);
    memcpy(*poutbuf, buf, buf_size + AV_INPUT_BUFFER_PADDING_SIZE);
>>>>>>> 059a9348
    for(i=0; i<buf_size; i++){
        (*state) += (*poutbuf)[i] + 1;
        if(*state % amount == 0)
            (*poutbuf)[i] = *state;
    }
    return 1;
}

AVBitStreamFilter ff_noise_bsf={
    .name           = "noise",
    .priv_data_size = sizeof(int),
    .filter         = noise,
};<|MERGE_RESOLUTION|>--- conflicted
+++ resolved
@@ -32,21 +32,14 @@
     int amount= args ? atoi(args) : (*state % 10001+1);
     int i;
 
-<<<<<<< HEAD
     if(amount <= 0)
         return AVERROR(EINVAL);
 
-    *poutbuf= av_malloc(buf_size + FF_INPUT_BUFFER_PADDING_SIZE);
+    *poutbuf= av_malloc(buf_size + AV_INPUT_BUFFER_PADDING_SIZE);
     if (!*poutbuf)
         return AVERROR(ENOMEM);
 
-    memcpy(*poutbuf, buf, buf_size + FF_INPUT_BUFFER_PADDING_SIZE);
-=======
-    *poutbuf= av_malloc(buf_size + AV_INPUT_BUFFER_PADDING_SIZE);
-    if (!*poutbuf)
-        return AVERROR(ENOMEM);
     memcpy(*poutbuf, buf, buf_size + AV_INPUT_BUFFER_PADDING_SIZE);
->>>>>>> 059a9348
     for(i=0; i<buf_size; i++){
         (*state) += (*poutbuf)[i] + 1;
         if(*state % amount == 0)
