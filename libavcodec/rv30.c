/*
 * RV30 decoder
 * Copyright (c) 2007 Konstantin Shishkov
 *
 * This file is part of FFmpeg.
 *
 * FFmpeg is free software; you can redistribute it and/or
 * modify it under the terms of the GNU Lesser General Public
 * License as published by the Free Software Foundation; either
 * version 2.1 of the License, or (at your option) any later version.
 *
 * FFmpeg is distributed in the hope that it will be useful,
 * but WITHOUT ANY WARRANTY; without even the implied warranty of
 * MERCHANTABILITY or FITNESS FOR A PARTICULAR PURPOSE.  See the GNU
 * Lesser General Public License for more details.
 *
 * You should have received a copy of the GNU Lesser General Public
 * License along with FFmpeg; if not, write to the Free Software
 * Foundation, Inc., 51 Franklin Street, Fifth Floor, Boston, MA 02110-1301 USA
 */

/**
 * @file
 * RV30 decoder
 */

#include "avcodec.h"
#include "dsputil.h"
#include "mpegvideo.h"
#include "golomb.h"

#include "rv34.h"
#include "rv30data.h"


static int rv30_parse_slice_header(RV34DecContext *r, GetBitContext *gb, SliceInfo *si)
{
    int mb_bits;
    int w = r->s.width, h = r->s.height;
    int mb_size;
    int rpr;

    memset(si, 0, sizeof(SliceInfo));
    if(get_bits(gb, 3))
        return -1;
    si->type = get_bits(gb, 2);
    if(si->type == 1) si->type = 0;
    if(get_bits1(gb))
        return -1;
    si->quant = get_bits(gb, 5);
    skip_bits1(gb);
    si->pts = get_bits(gb, 13);
    rpr = get_bits(gb, r->rpr);
    if (r->s.avctx->extradata_size < 8 + rpr*2) {
        av_log(r->s.avctx, AV_LOG_WARNING,
               "Extradata does not contain selected resolution\n");
        rpr = 0;
    }
    if(rpr){
        w = r->s.avctx->extradata[6 + rpr*2] << 2;
        h = r->s.avctx->extradata[7 + rpr*2] << 2;
    }
    si->width  = w;
    si->height = h;
    mb_size = ((w + 15) >> 4) * ((h + 15) >> 4);
    mb_bits = ff_rv34_get_start_offset(gb, mb_size);
    si->start = get_bits(gb, mb_bits);
    skip_bits1(gb);
    return 0;
}

/**
 * Decode 4x4 intra types array.
 */
static int rv30_decode_intra_types(RV34DecContext *r, GetBitContext *gb, int8_t *dst)
{
    int i, j, k;

    for(i = 0; i < 4; i++, dst += r->intra_types_stride - 4){
        for(j = 0; j < 4; j+= 2){
<<<<<<< HEAD
            int code = svq3_get_ue_golomb(gb) << 1;
            if(code > 80U*2U){
=======
            unsigned code = svq3_get_ue_golomb(gb) << 1;
            if(code >= 81*2){
>>>>>>> 9a2e7911
                av_log(r->s.avctx, AV_LOG_ERROR, "Incorrect intra prediction code\n");
                return -1;
            }
            for(k = 0; k < 2; k++){
                int A = dst[-r->intra_types_stride] + 1;
                int B = dst[-1] + 1;
                *dst++ = rv30_itype_from_context[A * 90 + B * 9 + rv30_itype_code[code + k]];
                if(dst[-1] == 9){
                    av_log(r->s.avctx, AV_LOG_ERROR, "Incorrect intra prediction mode\n");
                    return -1;
                }
            }
        }
    }
    return 0;
}

/**
 * Decode macroblock information.
 */
static int rv30_decode_mb_info(RV34DecContext *r)
{
    static const int rv30_p_types[6] = { RV34_MB_SKIP, RV34_MB_P_16x16, RV34_MB_P_8x8, -1, RV34_MB_TYPE_INTRA, RV34_MB_TYPE_INTRA16x16 };
    static const int rv30_b_types[6] = { RV34_MB_SKIP, RV34_MB_B_DIRECT, RV34_MB_B_FORWARD, RV34_MB_B_BACKWARD, RV34_MB_TYPE_INTRA, RV34_MB_TYPE_INTRA16x16 };
    MpegEncContext *s = &r->s;
    GetBitContext *gb = &s->gb;
    unsigned code     = svq3_get_ue_golomb(gb);

<<<<<<< HEAD
    if(code > 11U){
=======
    if (code > 11) {
>>>>>>> 9a2e7911
        av_log(s->avctx, AV_LOG_ERROR, "Incorrect MB type code\n");
        return -1;
    }
    if(code > 5){
        av_log(s->avctx, AV_LOG_ERROR, "dquant needed\n");
        code -= 6;
    }
    if(s->pict_type != AV_PICTURE_TYPE_B)
        return rv30_p_types[code];
    else
        return rv30_b_types[code];
}

static inline void rv30_weak_loop_filter(uint8_t *src, const int step,
                                         const int stride, const int lim)
{
    uint8_t *cm = ff_cropTbl + MAX_NEG_CROP;
    int i, diff;

    for(i = 0; i < 4; i++){
        diff = ((src[-2*step] - src[1*step]) - (src[-1*step] - src[0*step])*4) >> 3;
        diff = av_clip(diff, -lim, lim);
        src[-1*step] = cm[src[-1*step] + diff];
        src[ 0*step] = cm[src[ 0*step] - diff];
        src += stride;
    }
}

static void rv30_loop_filter(RV34DecContext *r, int row)
{
    MpegEncContext *s = &r->s;
    int mb_pos, mb_x;
    int i, j, k;
    uint8_t *Y, *C;
    int loc_lim, cur_lim, left_lim = 0, top_lim = 0;

    mb_pos = row * s->mb_stride;
    for(mb_x = 0; mb_x < s->mb_width; mb_x++, mb_pos++){
        int mbtype = s->current_picture_ptr->f.mb_type[mb_pos];
        if(IS_INTRA(mbtype) || IS_SEPARATE_DC(mbtype))
            r->deblock_coefs[mb_pos] = 0xFFFF;
        if(IS_INTRA(mbtype))
            r->cbp_chroma[mb_pos] = 0xFF;
    }

    /* all vertical edges are filtered first
     * and horizontal edges are filtered on the next iteration
     */
    mb_pos = row * s->mb_stride;
    for(mb_x = 0; mb_x < s->mb_width; mb_x++, mb_pos++){
        cur_lim = rv30_loop_filt_lim[s->current_picture_ptr->f.qscale_table[mb_pos]];
        if(mb_x)
            left_lim = rv30_loop_filt_lim[s->current_picture_ptr->f.qscale_table[mb_pos - 1]];
        for(j = 0; j < 16; j += 4){
            Y = s->current_picture_ptr->f.data[0] + mb_x*16 + (row*16 + j) * s->linesize + 4 * !mb_x;
            for(i = !mb_x; i < 4; i++, Y += 4){
                int ij = i + j;
                loc_lim = 0;
                if(r->deblock_coefs[mb_pos] & (1 << ij))
                    loc_lim = cur_lim;
                else if(!i && r->deblock_coefs[mb_pos - 1] & (1 << (ij + 3)))
                    loc_lim = left_lim;
                else if( i && r->deblock_coefs[mb_pos]     & (1 << (ij - 1)))
                    loc_lim = cur_lim;
                if(loc_lim)
                    rv30_weak_loop_filter(Y, 1, s->linesize, loc_lim);
            }
        }
        for(k = 0; k < 2; k++){
            int cur_cbp, left_cbp = 0;
            cur_cbp = (r->cbp_chroma[mb_pos] >> (k*4)) & 0xF;
            if(mb_x)
                left_cbp = (r->cbp_chroma[mb_pos - 1] >> (k*4)) & 0xF;
            for(j = 0; j < 8; j += 4){
                C = s->current_picture_ptr->f.data[k + 1] + mb_x*8 + (row*8 + j) * s->uvlinesize + 4 * !mb_x;
                for(i = !mb_x; i < 2; i++, C += 4){
                    int ij = i + (j >> 1);
                    loc_lim = 0;
                    if(cur_cbp && (1 << ij))
                        loc_lim = cur_lim;
                    else if(!i && left_cbp & (1 << (ij + 1)))
                        loc_lim = left_lim;
                    else if( i && cur_cbp  & (1 << (ij - 1)))
                        loc_lim = cur_lim;
                    if(loc_lim)
                        rv30_weak_loop_filter(C, 1, s->uvlinesize, loc_lim);
                }
            }
        }
    }
    mb_pos = row * s->mb_stride;
    for(mb_x = 0; mb_x < s->mb_width; mb_x++, mb_pos++){
        cur_lim = rv30_loop_filt_lim[s->current_picture_ptr->f.qscale_table[mb_pos]];
        if(row)
            top_lim = rv30_loop_filt_lim[s->current_picture_ptr->f.qscale_table[mb_pos - s->mb_stride]];
        for(j = 4*!row; j < 16; j += 4){
            Y = s->current_picture_ptr->f.data[0] + mb_x*16 + (row*16 + j) * s->linesize;
            for(i = 0; i < 4; i++, Y += 4){
                int ij = i + j;
                loc_lim = 0;
                if(r->deblock_coefs[mb_pos] & (1 << ij))
                    loc_lim = cur_lim;
                else if(!j && r->deblock_coefs[mb_pos - s->mb_stride] & (1 << (ij + 12)))
                    loc_lim = top_lim;
                else if( j && r->deblock_coefs[mb_pos]                & (1 << (ij - 4)))
                    loc_lim = cur_lim;
                if(loc_lim)
                    rv30_weak_loop_filter(Y, s->linesize, 1, loc_lim);
            }
        }
        for(k = 0; k < 2; k++){
            int cur_cbp, top_cbp = 0;
            cur_cbp = (r->cbp_chroma[mb_pos] >> (k*4)) & 0xF;
            if(row)
                top_cbp = (r->cbp_chroma[mb_pos - s->mb_stride] >> (k*4)) & 0xF;
            for(j = 4*!row; j < 8; j += 4){
                C = s->current_picture_ptr->f.data[k+1] + mb_x*8 + (row*8 + j) * s->uvlinesize;
                for(i = 0; i < 2; i++, C += 4){
                    int ij = i + (j >> 1);
                    loc_lim = 0;
                    if(r->cbp_chroma[mb_pos] && (1 << ij))
                        loc_lim = cur_lim;
                    else if(!j && top_cbp & (1 << (ij + 2)))
                        loc_lim = top_lim;
                    else if( j && cur_cbp & (1 << (ij - 2)))
                        loc_lim = cur_lim;
                    if(loc_lim)
                        rv30_weak_loop_filter(C, s->uvlinesize, 1, loc_lim);
                }
            }
        }
    }
}

/**
 * Initialize decoder.
 */
static av_cold int rv30_decode_init(AVCodecContext *avctx)
{
    RV34DecContext *r = avctx->priv_data;

    r->rv30 = 1;
    ff_rv34_decode_init(avctx);
    if(avctx->extradata_size < 2){
        av_log(avctx, AV_LOG_ERROR, "Extradata is too small.\n");
        return -1;
    }
    r->rpr = (avctx->extradata[1] & 7) >> 1;
    r->rpr = FFMIN(r->rpr + 1, 3);
    if(avctx->extradata_size - 8 < (r->rpr - 1) * 2){
        av_log(avctx, AV_LOG_ERROR, "Insufficient extradata - need at least %d bytes, got %d\n",
               6 + r->rpr * 2, avctx->extradata_size);
    }
    r->parse_slice_header = rv30_parse_slice_header;
    r->decode_intra_types = rv30_decode_intra_types;
    r->decode_mb_info     = rv30_decode_mb_info;
    r->loop_filter        = rv30_loop_filter;
    r->luma_dc_quant_i = rv30_luma_dc_quant;
    r->luma_dc_quant_p = rv30_luma_dc_quant;
    return 0;
}

AVCodec ff_rv30_decoder = {
    .name                  = "rv30",
    .type                  = AVMEDIA_TYPE_VIDEO,
    .id                    = AV_CODEC_ID_RV30,
    .priv_data_size        = sizeof(RV34DecContext),
    .init                  = rv30_decode_init,
    .close                 = ff_rv34_decode_end,
    .decode                = ff_rv34_decode_frame,
    .capabilities          = CODEC_CAP_DR1 | CODEC_CAP_DELAY |
                             CODEC_CAP_FRAME_THREADS,
    .flush                 = ff_mpeg_flush,
    .long_name             = NULL_IF_CONFIG_SMALL("RealVideo 3.0"),
    .pix_fmts              = ff_pixfmt_list_420,
    .init_thread_copy      = ONLY_IF_THREADS_ENABLED(ff_rv34_decode_init_thread_copy),
    .update_thread_context = ONLY_IF_THREADS_ENABLED(ff_rv34_decode_update_thread_context),
};<|MERGE_RESOLUTION|>--- conflicted
+++ resolved
@@ -78,13 +78,8 @@
 
     for(i = 0; i < 4; i++, dst += r->intra_types_stride - 4){
         for(j = 0; j < 4; j+= 2){
-<<<<<<< HEAD
-            int code = svq3_get_ue_golomb(gb) << 1;
-            if(code > 80U*2U){
-=======
             unsigned code = svq3_get_ue_golomb(gb) << 1;
-            if(code >= 81*2){
->>>>>>> 9a2e7911
+            if (code > 80U*2U) {
                 av_log(r->s.avctx, AV_LOG_ERROR, "Incorrect intra prediction code\n");
                 return -1;
             }
@@ -113,11 +108,7 @@
     GetBitContext *gb = &s->gb;
     unsigned code     = svq3_get_ue_golomb(gb);
 
-<<<<<<< HEAD
-    if(code > 11U){
-=======
     if (code > 11) {
->>>>>>> 9a2e7911
         av_log(s->avctx, AV_LOG_ERROR, "Incorrect MB type code\n");
         return -1;
     }
