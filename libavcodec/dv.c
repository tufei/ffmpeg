--- conflicted
+++ resolved
@@ -291,33 +291,6 @@
         ff_free_vlc(&dv_vlc);
     }
 
-<<<<<<< HEAD
-    /* Generic DSP setup */
-    memset(&dsp,0, sizeof(dsp));
-    ff_dsputil_init(&dsp, avctx);
-    ff_set_cmp(&dsp, dsp.ildct_cmp, avctx->ildct_cmp);
-    s->get_pixels = dsp.get_pixels;
-    s->ildct_cmp = dsp.ildct_cmp[5];
-
-    /* 88DCT setup */
-    s->fdct[0]     = dsp.fdct;
-    s->idct_put[0] = dsp.idct_put;
-    for (i = 0; i < 64; i++)
-       s->dv_zigzag[0][i] = dsp.idct_permutation[ff_zigzag_direct[i]];
-
-    /* 248DCT setup */
-    s->fdct[1]     = dsp.fdct248;
-    s->idct_put[1] = ff_simple_idct248_put;  // FIXME: need to add it to DSP
-    if (avctx->lowres){
-        for (i = 0; i < 64; i++){
-            int j = ff_dv_zigzag248_direct[i];
-            s->dv_zigzag[1][i] = dsp.idct_permutation[(j & 7) + (j & 8) * 4 + (j & 48) / 2];
-        }
-    }else
-        memcpy(s->dv_zigzag[1], ff_dv_zigzag248_direct, sizeof(s->dv_zigzag[1]));
-
-=======
->>>>>>> e63b818d
     s->avctx = avctx;
     avctx->chroma_sample_location = AVCHROMA_LOC_TOPLEFT;
 
