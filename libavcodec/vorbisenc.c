--- conflicted
+++ resolved
@@ -1015,15 +1015,8 @@
     return 1;
 }
 
-<<<<<<< HEAD
-static int vorbis_encode_frame(AVCodecContext *avccontext,
-                               unsigned char *packets,
-                               int buf_size, void *data)
-=======
-
 static int vorbis_encode_frame(AVCodecContext *avccontext, AVPacket *avpkt,
                                const AVFrame *frame, int *got_packet_ptr)
->>>>>>> 6aba117f
 {
     vorbis_enc_context *venc = avccontext->priv_data;
     const int16_t *audio = frame ? (const int16_t *)frame->data[0] : NULL;
