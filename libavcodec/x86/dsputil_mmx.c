/*
 * MMX optimized DSP utils
 * Copyright (c) 2000, 2001 Fabrice Bellard
 * Copyright (c) 2002-2004 Michael Niedermayer <michaelni@gmx.at>
 *
 * This file is part of FFmpeg.
 *
 * FFmpeg is free software; you can redistribute it and/or
 * modify it under the terms of the GNU Lesser General Public
 * License as published by the Free Software Foundation; either
 * version 2.1 of the License, or (at your option) any later version.
 *
 * FFmpeg is distributed in the hope that it will be useful,
 * but WITHOUT ANY WARRANTY; without even the implied warranty of
 * MERCHANTABILITY or FITNESS FOR A PARTICULAR PURPOSE.  See the GNU
 * Lesser General Public License for more details.
 *
 * You should have received a copy of the GNU Lesser General Public
 * License along with FFmpeg; if not, write to the Free Software
 * Foundation, Inc., 51 Franklin Street, Fifth Floor, Boston, MA 02110-1301 USA
 *
 * MMX optimization by Nick Kurshev <nickols_k@mail.ru>
 */

#include "libavutil/cpu.h"
#include "libavutil/x86/asm.h"
#include "libavcodec/dsputil.h"
#include "libavcodec/h264dsp.h"
#include "libavcodec/mpegvideo.h"
#include "libavcodec/simple_idct.h"
#include "dsputil_mmx.h"
#include "idct_xvid.h"
#include "diracdsp_mmx.h"

//#undef NDEBUG
//#include <assert.h>

/* pixel operations */
DECLARE_ALIGNED(8,  const uint64_t, ff_bone) = 0x0101010101010101ULL;
DECLARE_ALIGNED(8,  const uint64_t, ff_wtwo) = 0x0002000200020002ULL;

DECLARE_ALIGNED(16, const uint64_t, ff_pdw_80000000)[2] =
    { 0x8000000080000000ULL, 0x8000000080000000ULL };

DECLARE_ALIGNED(16, const xmm_reg,  ff_pw_1)    = { 0x0001000100010001ULL, 0x0001000100010001ULL };
DECLARE_ALIGNED(16, const xmm_reg,  ff_pw_2)    = { 0x0002000200020002ULL, 0x0002000200020002ULL };
DECLARE_ALIGNED(16, const xmm_reg,  ff_pw_3)    = { 0x0003000300030003ULL, 0x0003000300030003ULL };
DECLARE_ALIGNED(16, const xmm_reg,  ff_pw_4)    = { 0x0004000400040004ULL, 0x0004000400040004ULL };
DECLARE_ALIGNED(16, const xmm_reg,  ff_pw_5)    = { 0x0005000500050005ULL, 0x0005000500050005ULL };
DECLARE_ALIGNED(16, const xmm_reg,  ff_pw_8)    = { 0x0008000800080008ULL, 0x0008000800080008ULL };
DECLARE_ALIGNED(16, const xmm_reg,  ff_pw_9)    = { 0x0009000900090009ULL, 0x0009000900090009ULL };
DECLARE_ALIGNED(8,  const uint64_t, ff_pw_15)   =   0x000F000F000F000FULL;
DECLARE_ALIGNED(16, const xmm_reg,  ff_pw_16)   = { 0x0010001000100010ULL, 0x0010001000100010ULL };
DECLARE_ALIGNED(16, const xmm_reg,  ff_pw_17)   = { 0x0011001100110011ULL, 0x0011001100110011ULL };
DECLARE_ALIGNED(16, const xmm_reg,  ff_pw_18)   = { 0x0012001200120012ULL, 0x0012001200120012ULL };
DECLARE_ALIGNED(8,  const uint64_t, ff_pw_20)   =   0x0014001400140014ULL;
DECLARE_ALIGNED(16, const xmm_reg,  ff_pw_27)   = { 0x001B001B001B001BULL, 0x001B001B001B001BULL };
DECLARE_ALIGNED(16, const xmm_reg,  ff_pw_28)   = { 0x001C001C001C001CULL, 0x001C001C001C001CULL };
DECLARE_ALIGNED(16, const xmm_reg,  ff_pw_32)   = { 0x0020002000200020ULL, 0x0020002000200020ULL };
DECLARE_ALIGNED(8,  const uint64_t, ff_pw_42)   =   0x002A002A002A002AULL;
DECLARE_ALIGNED(8,  const uint64_t, ff_pw_53)   =   0x0035003500350035ULL;
DECLARE_ALIGNED(16, const xmm_reg,  ff_pw_63)   = { 0x003F003F003F003FULL, 0x003F003F003F003FULL };
DECLARE_ALIGNED(16, const xmm_reg,  ff_pw_64)   = { 0x0040004000400040ULL, 0x0040004000400040ULL };
DECLARE_ALIGNED(8,  const uint64_t, ff_pw_96)   =   0x0060006000600060ULL;
DECLARE_ALIGNED(8,  const uint64_t, ff_pw_128)  =   0x0080008000800080ULL;
DECLARE_ALIGNED(8,  const uint64_t, ff_pw_255)  =   0x00ff00ff00ff00ffULL;
DECLARE_ALIGNED(16, const xmm_reg,  ff_pw_512)  = { 0x0200020002000200ULL, 0x0200020002000200ULL };
DECLARE_ALIGNED(16, const xmm_reg,  ff_pw_1019) = { 0x03FB03FB03FB03FBULL, 0x03FB03FB03FB03FBULL };

DECLARE_ALIGNED(16, const xmm_reg,  ff_pb_0)    = { 0x0000000000000000ULL, 0x0000000000000000ULL };
DECLARE_ALIGNED(16, const xmm_reg,  ff_pb_1)    = { 0x0101010101010101ULL, 0x0101010101010101ULL };
DECLARE_ALIGNED(16, const xmm_reg,  ff_pb_3)    = { 0x0303030303030303ULL, 0x0303030303030303ULL };
DECLARE_ALIGNED(16, const xmm_reg,  ff_pb_4)    = { 0x0404040404040404ULL, 0x0404040404040404ULL };
DECLARE_ALIGNED(8,  const uint64_t, ff_pb_7)    =   0x0707070707070707ULL;
DECLARE_ALIGNED(8,  const uint64_t, ff_pb_1F)   =   0x1F1F1F1F1F1F1F1FULL;
DECLARE_ALIGNED(8,  const uint64_t, ff_pb_3F)   =   0x3F3F3F3F3F3F3F3FULL;
DECLARE_ALIGNED(16, const xmm_reg,  ff_pb_80)   = { 0x8080808080808080ULL, 0x8080808080808080ULL };
DECLARE_ALIGNED(8,  const uint64_t, ff_pb_81)   =   0x8181818181818181ULL;
DECLARE_ALIGNED(16, const xmm_reg,  ff_pb_A1)   = { 0xA1A1A1A1A1A1A1A1ULL, 0xA1A1A1A1A1A1A1A1ULL };
DECLARE_ALIGNED(16, const xmm_reg,  ff_pb_F8)   = { 0xF8F8F8F8F8F8F8F8ULL, 0xF8F8F8F8F8F8F8F8ULL };
DECLARE_ALIGNED(8,  const uint64_t, ff_pb_FC)   =   0xFCFCFCFCFCFCFCFCULL;
DECLARE_ALIGNED(16, const xmm_reg,  ff_pb_FE)   = { 0xFEFEFEFEFEFEFEFEULL, 0xFEFEFEFEFEFEFEFEULL };

DECLARE_ALIGNED(16, const double, ff_pd_1)[2] = { 1.0, 1.0 };
DECLARE_ALIGNED(16, const double, ff_pd_2)[2] = { 2.0, 2.0 };

#if HAVE_INLINE_ASM

#define JUMPALIGN()     __asm__ volatile (".p2align 3"::)
#define MOVQ_ZERO(regd) __asm__ volatile ("pxor %%"#regd", %%"#regd ::)

#define MOVQ_BFE(regd)                                  \
    __asm__ volatile (                                  \
        "pcmpeqd %%"#regd", %%"#regd"   \n\t"           \
        "paddb   %%"#regd", %%"#regd"   \n\t" ::)

#ifndef PIC
#define MOVQ_BONE(regd) __asm__ volatile ("movq %0, %%"#regd" \n\t" :: "m"(ff_bone))
#define MOVQ_WTWO(regd) __asm__ volatile ("movq %0, %%"#regd" \n\t" :: "m"(ff_wtwo))
#else
// for shared library it's better to use this way for accessing constants
// pcmpeqd -> -1
#define MOVQ_BONE(regd)                                 \
    __asm__ volatile (                                  \
        "pcmpeqd  %%"#regd", %%"#regd"  \n\t"           \
        "psrlw          $15, %%"#regd"  \n\t"           \
        "packuswb %%"#regd", %%"#regd"  \n\t" ::)

#define MOVQ_WTWO(regd)                                 \
    __asm__ volatile (                                  \
        "pcmpeqd %%"#regd", %%"#regd"   \n\t"           \
        "psrlw         $15, %%"#regd"   \n\t"           \
        "psllw          $1, %%"#regd"   \n\t"::)

#endif

// using regr as temporary and for the output result
// first argument is unmodifed and second is trashed
// regfe is supposed to contain 0xfefefefefefefefe
#define PAVGB_MMX_NO_RND(rega, regb, regr, regfe)                \
    "movq   "#rega", "#regr"            \n\t"                    \
    "pand   "#regb", "#regr"            \n\t"                    \
    "pxor   "#rega", "#regb"            \n\t"                    \
    "pand  "#regfe", "#regb"            \n\t"                    \
    "psrlq       $1, "#regb"            \n\t"                    \
    "paddb  "#regb", "#regr"            \n\t"

#define PAVGB_MMX(rega, regb, regr, regfe)                       \
    "movq   "#rega", "#regr"            \n\t"                    \
    "por    "#regb", "#regr"            \n\t"                    \
    "pxor   "#rega", "#regb"            \n\t"                    \
    "pand  "#regfe", "#regb"            \n\t"                    \
    "psrlq       $1, "#regb"            \n\t"                    \
    "psubb  "#regb", "#regr"            \n\t"

// mm6 is supposed to contain 0xfefefefefefefefe
#define PAVGBP_MMX_NO_RND(rega, regb, regr,  regc, regd, regp)   \
    "movq  "#rega", "#regr"             \n\t"                    \
    "movq  "#regc", "#regp"             \n\t"                    \
    "pand  "#regb", "#regr"             \n\t"                    \
    "pand  "#regd", "#regp"             \n\t"                    \
    "pxor  "#rega", "#regb"             \n\t"                    \
    "pxor  "#regc", "#regd"             \n\t"                    \
    "pand    %%mm6, "#regb"             \n\t"                    \
    "pand    %%mm6, "#regd"             \n\t"                    \
    "psrlq      $1, "#regb"             \n\t"                    \
    "psrlq      $1, "#regd"             \n\t"                    \
    "paddb "#regb", "#regr"             \n\t"                    \
    "paddb "#regd", "#regp"             \n\t"

#define PAVGBP_MMX(rega, regb, regr, regc, regd, regp)           \
    "movq  "#rega", "#regr"             \n\t"                    \
    "movq  "#regc", "#regp"             \n\t"                    \
    "por   "#regb", "#regr"             \n\t"                    \
    "por   "#regd", "#regp"             \n\t"                    \
    "pxor  "#rega", "#regb"             \n\t"                    \
    "pxor  "#regc", "#regd"             \n\t"                    \
    "pand    %%mm6, "#regb"             \n\t"                    \
    "pand    %%mm6, "#regd"             \n\t"                    \
    "psrlq      $1, "#regd"             \n\t"                    \
    "psrlq      $1, "#regb"             \n\t"                    \
    "psubb "#regb", "#regr"             \n\t"                    \
    "psubb "#regd", "#regp"             \n\t"

/***********************************/
/* MMX no rounding */
#define DEF(x, y) x ## _no_rnd_ ## y ## _mmx
#define SET_RND  MOVQ_WONE
#define PAVGBP(a, b, c, d, e, f)        PAVGBP_MMX_NO_RND(a, b, c, d, e, f)
#define PAVGB(a, b, c, e)               PAVGB_MMX_NO_RND(a, b, c, e)
#define OP_AVG(a, b, c, e)              PAVGB_MMX(a, b, c, e)

#include "dsputil_rnd_template.c"

#undef DEF
#undef SET_RND
#undef PAVGBP
#undef PAVGB
/***********************************/
/* MMX rounding */

#define DEF(x, y) x ## _ ## y ## _mmx
#define SET_RND  MOVQ_WTWO
#define PAVGBP(a, b, c, d, e, f)        PAVGBP_MMX(a, b, c, d, e, f)
#define PAVGB(a, b, c, e)               PAVGB_MMX(a, b, c, e)

#include "dsputil_rnd_template.c"

#undef DEF
#undef SET_RND
#undef PAVGBP
#undef PAVGB
#undef OP_AVG

/***********************************/
/* 3Dnow specific */

#define DEF(x) x ## _3dnow
#define PAVGB "pavgusb"
#define SKIP_FOR_3DNOW

#include "dsputil_avg_template.c"

#undef DEF
#undef PAVGB
#undef SKIP_FOR_3DNOW

/***********************************/
/* MMXEXT specific */

#define DEF(x) x ## _mmxext

/* Introduced only in MMXEXT set */
#define PAVGB "pavgb"

#include "dsputil_avg_template.c"

#undef DEF
#undef PAVGB

#define put_no_rnd_pixels16_mmx put_pixels16_mmx
#define put_no_rnd_pixels8_mmx put_pixels8_mmx
#define put_pixels16_mmxext put_pixels16_mmx
#define put_pixels8_mmxext put_pixels8_mmx
#define put_pixels4_mmxext put_pixels4_mmx
#define put_no_rnd_pixels16_mmxext put_no_rnd_pixels16_mmx
#define put_no_rnd_pixels8_mmxext put_no_rnd_pixels8_mmx

/***********************************/
/* standard MMX */

void ff_put_pixels_clamped_mmx(const DCTELEM *block, uint8_t *pixels,
                               int line_size)
{
    const DCTELEM *p;
    uint8_t *pix;

    /* read the pixels */
    p   = block;
    pix = pixels;
    /* unrolled loop */
    __asm__ volatile (
        "movq      (%3), %%mm0          \n\t"
        "movq     8(%3), %%mm1          \n\t"
        "movq    16(%3), %%mm2          \n\t"
        "movq    24(%3), %%mm3          \n\t"
        "movq    32(%3), %%mm4          \n\t"
        "movq    40(%3), %%mm5          \n\t"
        "movq    48(%3), %%mm6          \n\t"
        "movq    56(%3), %%mm7          \n\t"
        "packuswb %%mm1, %%mm0          \n\t"
        "packuswb %%mm3, %%mm2          \n\t"
        "packuswb %%mm5, %%mm4          \n\t"
        "packuswb %%mm7, %%mm6          \n\t"
        "movq     %%mm0, (%0)           \n\t"
        "movq     %%mm2, (%0, %1)       \n\t"
        "movq     %%mm4, (%0, %1, 2)    \n\t"
        "movq     %%mm6, (%0, %2)       \n\t"
        :: "r"(pix), "r"((x86_reg)line_size), "r"((x86_reg)line_size * 3),
           "r"(p)
        : "memory");
    pix += line_size * 4;
    p   += 32;

    // if here would be an exact copy of the code above
    // compiler would generate some very strange code
    // thus using "r"
    __asm__ volatile (
        "movq       (%3), %%mm0         \n\t"
        "movq      8(%3), %%mm1         \n\t"
        "movq     16(%3), %%mm2         \n\t"
        "movq     24(%3), %%mm3         \n\t"
        "movq     32(%3), %%mm4         \n\t"
        "movq     40(%3), %%mm5         \n\t"
        "movq     48(%3), %%mm6         \n\t"
        "movq     56(%3), %%mm7         \n\t"
        "packuswb  %%mm1, %%mm0         \n\t"
        "packuswb  %%mm3, %%mm2         \n\t"
        "packuswb  %%mm5, %%mm4         \n\t"
        "packuswb  %%mm7, %%mm6         \n\t"
        "movq      %%mm0, (%0)          \n\t"
        "movq      %%mm2, (%0, %1)      \n\t"
        "movq      %%mm4, (%0, %1, 2)   \n\t"
        "movq      %%mm6, (%0, %2)      \n\t"
        :: "r"(pix), "r"((x86_reg)line_size), "r"((x86_reg)line_size * 3), "r"(p)
        : "memory");
}

#define put_signed_pixels_clamped_mmx_half(off)             \
    "movq          "#off"(%2), %%mm1        \n\t"           \
    "movq     16 + "#off"(%2), %%mm2        \n\t"           \
    "movq     32 + "#off"(%2), %%mm3        \n\t"           \
    "movq     48 + "#off"(%2), %%mm4        \n\t"           \
    "packsswb  8 + "#off"(%2), %%mm1        \n\t"           \
    "packsswb 24 + "#off"(%2), %%mm2        \n\t"           \
    "packsswb 40 + "#off"(%2), %%mm3        \n\t"           \
    "packsswb 56 + "#off"(%2), %%mm4        \n\t"           \
    "paddb              %%mm0, %%mm1        \n\t"           \
    "paddb              %%mm0, %%mm2        \n\t"           \
    "paddb              %%mm0, %%mm3        \n\t"           \
    "paddb              %%mm0, %%mm4        \n\t"           \
    "movq               %%mm1, (%0)         \n\t"           \
    "movq               %%mm2, (%0, %3)     \n\t"           \
    "movq               %%mm3, (%0, %3, 2)  \n\t"           \
    "movq               %%mm4, (%0, %1)     \n\t"

void ff_put_signed_pixels_clamped_mmx(const DCTELEM *block, uint8_t *pixels,
                                      int line_size)
{
    x86_reg line_skip = line_size;
    x86_reg line_skip3;

    __asm__ volatile (
        "movq "MANGLE(ff_pb_80)", %%mm0     \n\t"
        "lea         (%3, %3, 2), %1        \n\t"
        put_signed_pixels_clamped_mmx_half(0)
        "lea         (%0, %3, 4), %0        \n\t"
        put_signed_pixels_clamped_mmx_half(64)
        : "+&r"(pixels), "=&r"(line_skip3)
        : "r"(block), "r"(line_skip)
        : "memory");
}

void ff_add_pixels_clamped_mmx(const DCTELEM *block, uint8_t *pixels,
                               int line_size)
{
    const DCTELEM *p;
    uint8_t *pix;
    int i;

    /* read the pixels */
    p   = block;
    pix = pixels;
    MOVQ_ZERO(mm7);
    i = 4;
    do {
        __asm__ volatile (
            "movq        (%2), %%mm0    \n\t"
            "movq       8(%2), %%mm1    \n\t"
            "movq      16(%2), %%mm2    \n\t"
            "movq      24(%2), %%mm3    \n\t"
            "movq          %0, %%mm4    \n\t"
            "movq          %1, %%mm6    \n\t"
            "movq       %%mm4, %%mm5    \n\t"
            "punpcklbw  %%mm7, %%mm4    \n\t"
            "punpckhbw  %%mm7, %%mm5    \n\t"
            "paddsw     %%mm4, %%mm0    \n\t"
            "paddsw     %%mm5, %%mm1    \n\t"
            "movq       %%mm6, %%mm5    \n\t"
            "punpcklbw  %%mm7, %%mm6    \n\t"
            "punpckhbw  %%mm7, %%mm5    \n\t"
            "paddsw     %%mm6, %%mm2    \n\t"
            "paddsw     %%mm5, %%mm3    \n\t"
            "packuswb   %%mm1, %%mm0    \n\t"
            "packuswb   %%mm3, %%mm2    \n\t"
            "movq       %%mm0, %0       \n\t"
            "movq       %%mm2, %1       \n\t"
            : "+m"(*pix), "+m"(*(pix + line_size))
            : "r"(p)
            : "memory");
        pix += line_size * 2;
        p   += 16;
    } while (--i);
}

static void put_pixels8_mmx(uint8_t *block, const uint8_t *pixels,
                            int line_size, int h)
{
    __asm__ volatile (
        "lea   (%3, %3), %%"REG_a"      \n\t"
        ".p2align     3                 \n\t"
        "1:                             \n\t"
        "movq  (%1    ), %%mm0          \n\t"
        "movq  (%1, %3), %%mm1          \n\t"
        "movq     %%mm0, (%2)           \n\t"
        "movq     %%mm1, (%2, %3)       \n\t"
        "add  %%"REG_a", %1             \n\t"
        "add  %%"REG_a", %2             \n\t"
        "movq  (%1    ), %%mm0          \n\t"
        "movq  (%1, %3), %%mm1          \n\t"
        "movq     %%mm0, (%2)           \n\t"
        "movq     %%mm1, (%2, %3)       \n\t"
        "add  %%"REG_a", %1             \n\t"
        "add  %%"REG_a", %2             \n\t"
        "subl        $4, %0             \n\t"
        "jnz         1b                 \n\t"
        : "+g"(h), "+r"(pixels),  "+r"(block)
        : "r"((x86_reg)line_size)
        : "%"REG_a, "memory"
        );
}

static void put_pixels16_mmx(uint8_t *block, const uint8_t *pixels,
                             int line_size, int h)
{
    __asm__ volatile (
        "lea   (%3, %3), %%"REG_a"      \n\t"
        ".p2align     3                 \n\t"
        "1:                             \n\t"
        "movq  (%1    ), %%mm0          \n\t"
        "movq 8(%1    ), %%mm4          \n\t"
        "movq  (%1, %3), %%mm1          \n\t"
        "movq 8(%1, %3), %%mm5          \n\t"
        "movq     %%mm0,  (%2)          \n\t"
        "movq     %%mm4, 8(%2)          \n\t"
        "movq     %%mm1,  (%2, %3)      \n\t"
        "movq     %%mm5, 8(%2, %3)      \n\t"
        "add  %%"REG_a", %1             \n\t"
        "add  %%"REG_a", %2             \n\t"
        "movq  (%1    ), %%mm0          \n\t"
        "movq 8(%1    ), %%mm4          \n\t"
        "movq  (%1, %3), %%mm1          \n\t"
        "movq 8(%1, %3), %%mm5          \n\t"
        "movq     %%mm0,  (%2)          \n\t"
        "movq     %%mm4, 8(%2)          \n\t"
        "movq     %%mm1,  (%2, %3)      \n\t"
        "movq     %%mm5, 8(%2, %3)      \n\t"
        "add  %%"REG_a", %1             \n\t"
        "add  %%"REG_a", %2             \n\t"
        "subl        $4, %0             \n\t"
        "jnz         1b                 \n\t"
        : "+g"(h), "+r"(pixels),  "+r"(block)
        : "r"((x86_reg)line_size)
        : "%"REG_a, "memory"
        );
}

#define CLEAR_BLOCKS(name, n)                           \
static void name(DCTELEM *blocks)                       \
{                                                       \
    __asm__ volatile (                                  \
        "pxor %%mm7, %%mm7              \n\t"           \
        "mov     %1,        %%"REG_a"   \n\t"           \
        "1:                             \n\t"           \
        "movq %%mm7,   (%0, %%"REG_a")  \n\t"           \
        "movq %%mm7,  8(%0, %%"REG_a")  \n\t"           \
        "movq %%mm7, 16(%0, %%"REG_a")  \n\t"           \
        "movq %%mm7, 24(%0, %%"REG_a")  \n\t"           \
        "add    $32, %%"REG_a"          \n\t"           \
        "js      1b                     \n\t"           \
        :: "r"(((uint8_t *)blocks) + 128 * n),          \
           "i"(-128 * n)                                \
        : "%"REG_a                                      \
        );                                              \
}
CLEAR_BLOCKS(clear_blocks_mmx, 6)
CLEAR_BLOCKS(clear_block_mmx, 1)

static void clear_block_sse(DCTELEM *block)
{
    __asm__ volatile (
        "xorps  %%xmm0, %%xmm0          \n"
        "movaps %%xmm0,    (%0)         \n"
        "movaps %%xmm0,  16(%0)         \n"
        "movaps %%xmm0,  32(%0)         \n"
        "movaps %%xmm0,  48(%0)         \n"
        "movaps %%xmm0,  64(%0)         \n"
        "movaps %%xmm0,  80(%0)         \n"
        "movaps %%xmm0,  96(%0)         \n"
        "movaps %%xmm0, 112(%0)         \n"
        :: "r"(block)
        : "memory"
    );
}

static void clear_blocks_sse(DCTELEM *blocks)
{
    __asm__ volatile (
        "xorps  %%xmm0, %%xmm0              \n"
        "mov        %1,         %%"REG_a"   \n"
        "1:                                 \n"
        "movaps %%xmm0,    (%0, %%"REG_a")  \n"
        "movaps %%xmm0,  16(%0, %%"REG_a")  \n"
        "movaps %%xmm0,  32(%0, %%"REG_a")  \n"
        "movaps %%xmm0,  48(%0, %%"REG_a")  \n"
        "movaps %%xmm0,  64(%0, %%"REG_a")  \n"
        "movaps %%xmm0,  80(%0, %%"REG_a")  \n"
        "movaps %%xmm0,  96(%0, %%"REG_a")  \n"
        "movaps %%xmm0, 112(%0, %%"REG_a")  \n"
        "add      $128,         %%"REG_a"   \n"
        "js         1b                      \n"
        :: "r"(((uint8_t *)blocks) + 128 * 6),
           "i"(-128 * 6)
        : "%"REG_a
    );
}

static void add_bytes_mmx(uint8_t *dst, uint8_t *src, int w)
{
    x86_reg i = 0;
    __asm__ volatile (
        "jmp          2f                \n\t"
        "1:                             \n\t"
        "movq   (%1, %0), %%mm0         \n\t"
        "movq   (%2, %0), %%mm1         \n\t"
        "paddb     %%mm0, %%mm1         \n\t"
        "movq      %%mm1, (%2, %0)      \n\t"
        "movq  8(%1, %0), %%mm0         \n\t"
        "movq  8(%2, %0), %%mm1         \n\t"
        "paddb     %%mm0, %%mm1         \n\t"
        "movq      %%mm1, 8(%2, %0)     \n\t"
        "add         $16, %0            \n\t"
        "2:                             \n\t"
        "cmp          %3, %0            \n\t"
        "js           1b                \n\t"
        : "+r"(i)
        : "r"(src), "r"(dst), "r"((x86_reg)w - 15)
    );
    for ( ; i < w; i++)
        dst[i + 0] += src[i + 0];
}

#if HAVE_7REGS
static void add_hfyu_median_prediction_cmov(uint8_t *dst, const uint8_t *top,
                                            const uint8_t *diff, int w,
                                            int *left, int *left_top)
{
    x86_reg w2 = -w;
    x86_reg x;
    int l  = *left     & 0xff;
    int tl = *left_top & 0xff;
    int t;
    __asm__ volatile (
        "mov          %7, %3            \n"
        "1:                             \n"
        "movzbl (%3, %4), %2            \n"
        "mov          %2, %k3           \n"
        "sub         %b1, %b3           \n"
        "add         %b0, %b3           \n"
        "mov          %2, %1            \n"
        "cmp          %0, %2            \n"
        "cmovg        %0, %2            \n"
        "cmovg        %1, %0            \n"
        "cmp         %k3, %0            \n"
        "cmovg       %k3, %0            \n"
        "mov          %7, %3            \n"
        "cmp          %2, %0            \n"
        "cmovl        %2, %0            \n"
        "add    (%6, %4), %b0           \n"
        "mov         %b0, (%5, %4)      \n"
        "inc          %4                \n"
        "jl           1b                \n"
        : "+&q"(l), "+&q"(tl), "=&r"(t), "=&q"(x), "+&r"(w2)
        : "r"(dst + w), "r"(diff + w), "rm"(top + w)
    );
    *left     = l;
    *left_top = tl;
}
#endif

static inline void transpose4x4(uint8_t *dst, uint8_t *src, x86_reg dst_stride, x86_reg src_stride){
    __asm__ volatile( //FIXME could save 1 instruction if done as 8x4 ...
        "movd  (%1), %%mm0              \n\t"
        "add   %3, %1                   \n\t"
        "movd  (%1), %%mm1              \n\t"
        "movd  (%1,%3,1), %%mm2         \n\t"
        "movd  (%1,%3,2), %%mm3         \n\t"
        "punpcklbw %%mm1, %%mm0         \n\t"
        "punpcklbw %%mm3, %%mm2         \n\t"
        "movq %%mm0, %%mm1              \n\t"
        "punpcklwd %%mm2, %%mm0         \n\t"
        "punpckhwd %%mm2, %%mm1         \n\t"
        "movd  %%mm0, (%0)              \n\t"
        "add   %2, %0                   \n\t"
        "punpckhdq %%mm0, %%mm0         \n\t"
        "movd  %%mm0, (%0)              \n\t"
        "movd  %%mm1, (%0,%2,1)         \n\t"
        "punpckhdq %%mm1, %%mm1         \n\t"
        "movd  %%mm1, (%0,%2,2)         \n\t"

        :  "+&r" (dst),
           "+&r" (src)
        :  "r" (dst_stride),
           "r" (src_stride)
        :  "memory"
    );
}

#define H263_LOOP_FILTER                        \
    "pxor      %%mm7, %%mm7             \n\t"   \
    "movq         %0, %%mm0             \n\t"   \
    "movq         %0, %%mm1             \n\t"   \
    "movq         %3, %%mm2             \n\t"   \
    "movq         %3, %%mm3             \n\t"   \
    "punpcklbw %%mm7, %%mm0             \n\t"   \
    "punpckhbw %%mm7, %%mm1             \n\t"   \
    "punpcklbw %%mm7, %%mm2             \n\t"   \
    "punpckhbw %%mm7, %%mm3             \n\t"   \
    "psubw     %%mm2, %%mm0             \n\t"   \
    "psubw     %%mm3, %%mm1             \n\t"   \
    "movq         %1, %%mm2             \n\t"   \
    "movq         %1, %%mm3             \n\t"   \
    "movq         %2, %%mm4             \n\t"   \
    "movq         %2, %%mm5             \n\t"   \
    "punpcklbw %%mm7, %%mm2             \n\t"   \
    "punpckhbw %%mm7, %%mm3             \n\t"   \
    "punpcklbw %%mm7, %%mm4             \n\t"   \
    "punpckhbw %%mm7, %%mm5             \n\t"   \
    "psubw     %%mm2, %%mm4             \n\t"   \
    "psubw     %%mm3, %%mm5             \n\t"   \
    "psllw        $2, %%mm4             \n\t"   \
    "psllw        $2, %%mm5             \n\t"   \
    "paddw     %%mm0, %%mm4             \n\t"   \
    "paddw     %%mm1, %%mm5             \n\t"   \
    "pxor      %%mm6, %%mm6             \n\t"   \
    "pcmpgtw   %%mm4, %%mm6             \n\t"   \
    "pcmpgtw   %%mm5, %%mm7             \n\t"   \
    "pxor      %%mm6, %%mm4             \n\t"   \
    "pxor      %%mm7, %%mm5             \n\t"   \
    "psubw     %%mm6, %%mm4             \n\t"   \
    "psubw     %%mm7, %%mm5             \n\t"   \
    "psrlw        $3, %%mm4             \n\t"   \
    "psrlw        $3, %%mm5             \n\t"   \
    "packuswb  %%mm5, %%mm4             \n\t"   \
    "packsswb  %%mm7, %%mm6             \n\t"   \
    "pxor      %%mm7, %%mm7             \n\t"   \
    "movd         %4, %%mm2             \n\t"   \
    "punpcklbw %%mm2, %%mm2             \n\t"   \
    "punpcklbw %%mm2, %%mm2             \n\t"   \
    "punpcklbw %%mm2, %%mm2             \n\t"   \
    "psubusb   %%mm4, %%mm2             \n\t"   \
    "movq      %%mm2, %%mm3             \n\t"   \
    "psubusb   %%mm4, %%mm3             \n\t"   \
    "psubb     %%mm3, %%mm2             \n\t"   \
    "movq         %1, %%mm3             \n\t"   \
    "movq         %2, %%mm4             \n\t"   \
    "pxor      %%mm6, %%mm3             \n\t"   \
    "pxor      %%mm6, %%mm4             \n\t"   \
    "paddusb   %%mm2, %%mm3             \n\t"   \
    "psubusb   %%mm2, %%mm4             \n\t"   \
    "pxor      %%mm6, %%mm3             \n\t"   \
    "pxor      %%mm6, %%mm4             \n\t"   \
    "paddusb   %%mm2, %%mm2             \n\t"   \
    "packsswb  %%mm1, %%mm0             \n\t"   \
    "pcmpgtb   %%mm0, %%mm7             \n\t"   \
    "pxor      %%mm7, %%mm0             \n\t"   \
    "psubb     %%mm7, %%mm0             \n\t"   \
    "movq      %%mm0, %%mm1             \n\t"   \
    "psubusb   %%mm2, %%mm0             \n\t"   \
    "psubb     %%mm0, %%mm1             \n\t"   \
    "pand         %5, %%mm1             \n\t"   \
    "psrlw        $2, %%mm1             \n\t"   \
    "pxor      %%mm7, %%mm1             \n\t"   \
    "psubb     %%mm7, %%mm1             \n\t"   \
    "movq         %0, %%mm5             \n\t"   \
    "movq         %3, %%mm6             \n\t"   \
    "psubb     %%mm1, %%mm5             \n\t"   \
    "paddb     %%mm1, %%mm6             \n\t"

static void h263_v_loop_filter_mmx(uint8_t *src, int stride, int qscale)
{
    if (CONFIG_H263_DECODER || CONFIG_H263_ENCODER) {
        const int strength = ff_h263_loop_filter_strength[qscale];

        __asm__ volatile (
            H263_LOOP_FILTER

            "movq %%mm3, %1             \n\t"
            "movq %%mm4, %2             \n\t"
            "movq %%mm5, %0             \n\t"
            "movq %%mm6, %3             \n\t"
            : "+m"(*(uint64_t*)(src - 2 * stride)),
              "+m"(*(uint64_t*)(src - 1 * stride)),
              "+m"(*(uint64_t*)(src + 0 * stride)),
              "+m"(*(uint64_t*)(src + 1 * stride))
            : "g"(2 * strength), "m"(ff_pb_FC)
            );
    }
}

static void h263_h_loop_filter_mmx(uint8_t *src, int stride, int qscale)
{
    if (CONFIG_H263_DECODER || CONFIG_H263_ENCODER) {
        const int strength = ff_h263_loop_filter_strength[qscale];
        DECLARE_ALIGNED(8, uint64_t, temp)[4];
        uint8_t *btemp = (uint8_t*)temp;

        src -= 2;

        transpose4x4(btemp,     src,              8, stride);
        transpose4x4(btemp + 4, src + 4 * stride, 8, stride);
        __asm__ volatile (
            H263_LOOP_FILTER // 5 3 4 6

            : "+m"(temp[0]),
              "+m"(temp[1]),
              "+m"(temp[2]),
              "+m"(temp[3])
            : "g"(2 * strength), "m"(ff_pb_FC)
            );

        __asm__ volatile (
            "movq      %%mm5, %%mm1         \n\t"
            "movq      %%mm4, %%mm0         \n\t"
            "punpcklbw %%mm3, %%mm5         \n\t"
            "punpcklbw %%mm6, %%mm4         \n\t"
            "punpckhbw %%mm3, %%mm1         \n\t"
            "punpckhbw %%mm6, %%mm0         \n\t"
            "movq      %%mm5, %%mm3         \n\t"
            "movq      %%mm1, %%mm6         \n\t"
            "punpcklwd %%mm4, %%mm5         \n\t"
            "punpcklwd %%mm0, %%mm1         \n\t"
            "punpckhwd %%mm4, %%mm3         \n\t"
            "punpckhwd %%mm0, %%mm6         \n\t"
            "movd      %%mm5, (%0)          \n\t"
            "punpckhdq %%mm5, %%mm5         \n\t"
            "movd      %%mm5, (%0, %2)      \n\t"
            "movd      %%mm3, (%0, %2, 2)   \n\t"
            "punpckhdq %%mm3, %%mm3         \n\t"
            "movd      %%mm3, (%0, %3)      \n\t"
            "movd      %%mm1, (%1)          \n\t"
            "punpckhdq %%mm1, %%mm1         \n\t"
            "movd      %%mm1, (%1, %2)      \n\t"
            "movd      %%mm6, (%1, %2, 2)   \n\t"
            "punpckhdq %%mm6, %%mm6         \n\t"
            "movd      %%mm6, (%1, %3)      \n\t"
            :: "r"(src),
               "r"(src + 4 * stride),
               "r"((x86_reg)stride),
               "r"((x86_reg)(3 * stride))
            );
    }
}

/* Draw the edges of width 'w' of an image of size width, height
 * this MMX version can only handle w == 8 || w == 16. */
static void draw_edges_mmx(uint8_t *buf, int wrap, int width, int height,
                           int w, int h, int sides)
{
    uint8_t *ptr, *last_line;
    int i;

    last_line = buf + (height - 1) * wrap;
    /* left and right */
    ptr = buf;
    if (w == 8) {
        __asm__ volatile (
            "1:                             \n\t"
            "movd            (%0), %%mm0    \n\t"
            "punpcklbw      %%mm0, %%mm0    \n\t"
            "punpcklwd      %%mm0, %%mm0    \n\t"
            "punpckldq      %%mm0, %%mm0    \n\t"
            "movq           %%mm0, -8(%0)   \n\t"
            "movq      -8(%0, %2), %%mm1    \n\t"
            "punpckhbw      %%mm1, %%mm1    \n\t"
            "punpckhwd      %%mm1, %%mm1    \n\t"
            "punpckhdq      %%mm1, %%mm1    \n\t"
            "movq           %%mm1, (%0, %2) \n\t"
            "add               %1, %0       \n\t"
            "cmp               %3, %0       \n\t"
            "jb                1b           \n\t"
            : "+r"(ptr)
            : "r"((x86_reg)wrap), "r"((x86_reg)width), "r"(ptr + wrap * height)
            );
    } else if(w==16){
        __asm__ volatile (
            "1:                                 \n\t"
            "movd            (%0), %%mm0        \n\t"
            "punpcklbw      %%mm0, %%mm0        \n\t"
            "punpcklwd      %%mm0, %%mm0        \n\t"
            "punpckldq      %%mm0, %%mm0        \n\t"
            "movq           %%mm0, -8(%0)       \n\t"
            "movq           %%mm0, -16(%0)      \n\t"
            "movq      -8(%0, %2), %%mm1        \n\t"
            "punpckhbw      %%mm1, %%mm1        \n\t"
            "punpckhwd      %%mm1, %%mm1        \n\t"
            "punpckhdq      %%mm1, %%mm1        \n\t"
            "movq           %%mm1,  (%0, %2)    \n\t"
            "movq           %%mm1, 8(%0, %2)    \n\t"
            "add               %1, %0           \n\t"
            "cmp               %3, %0           \n\t"
            "jb                1b               \n\t"
            : "+r"(ptr)
            : "r"((x86_reg)wrap), "r"((x86_reg)width), "r"(ptr + wrap * height)
            );
    } else {
        av_assert1(w == 4);
        __asm__ volatile (
            "1:                             \n\t"
            "movd            (%0), %%mm0    \n\t"
            "punpcklbw      %%mm0, %%mm0    \n\t"
            "punpcklwd      %%mm0, %%mm0    \n\t"
            "movd           %%mm0, -4(%0)   \n\t"
            "movd      -4(%0, %2), %%mm1    \n\t"
            "punpcklbw      %%mm1, %%mm1    \n\t"
            "punpckhwd      %%mm1, %%mm1    \n\t"
            "punpckhdq      %%mm1, %%mm1    \n\t"
            "movd           %%mm1, (%0, %2) \n\t"
            "add               %1, %0       \n\t"
            "cmp               %3, %0       \n\t"
            "jb                1b           \n\t"
            : "+r"(ptr)
            : "r"((x86_reg)wrap), "r"((x86_reg)width), "r"(ptr + wrap * height)
            );
    }

    /* top and bottom (and hopefully also the corners) */
    if (sides & EDGE_TOP) {
        for (i = 0; i < h; i += 4) {
            ptr = buf - (i + 1) * wrap - w;
            __asm__ volatile (
                "1:                             \n\t"
                "movq (%1, %0), %%mm0           \n\t"
                "movq    %%mm0, (%0)            \n\t"
                "movq    %%mm0, (%0, %2)        \n\t"
                "movq    %%mm0, (%0, %2, 2)     \n\t"
                "movq    %%mm0, (%0, %3)        \n\t"
                "add        $8, %0              \n\t"
                "cmp        %4, %0              \n\t"
                "jb         1b                  \n\t"
                : "+r"(ptr)
                : "r"((x86_reg)buf - (x86_reg)ptr - w), "r"((x86_reg) -wrap),
                  "r"((x86_reg) -wrap * 3), "r"(ptr + width + 2 * w)
                );
        }
    }

    if (sides & EDGE_BOTTOM) {
        for (i = 0; i < h; i += 4) {
            ptr = last_line + (i + 1) * wrap - w;
            __asm__ volatile (
                "1:                             \n\t"
                "movq (%1, %0), %%mm0           \n\t"
                "movq    %%mm0, (%0)            \n\t"
                "movq    %%mm0, (%0, %2)        \n\t"
                "movq    %%mm0, (%0, %2, 2)     \n\t"
                "movq    %%mm0, (%0, %3)        \n\t"
                "add        $8, %0              \n\t"
                "cmp        %4, %0              \n\t"
                "jb         1b                  \n\t"
                : "+r"(ptr)
                : "r"((x86_reg)last_line - (x86_reg)ptr - w),
                  "r"((x86_reg)wrap), "r"((x86_reg)wrap * 3),
                  "r"(ptr + width + 2 * w)
                );
        }
    }
}

#define QPEL_V_LOW(m3, m4, m5, m6, pw_20, pw_3, rnd,                      \
                   in0, in1, in2, in7, out, OP)                           \
    "paddw               "#m4", "#m3"   \n\t" /* x1 */                    \
    "movq   "MANGLE(ff_pw_20)", %%mm4   \n\t" /* 20 */                    \
    "pmullw              "#m3", %%mm4   \n\t" /* 20x1 */                  \
    "movq               "#in7", "#m3"   \n\t" /* d */                     \
    "movq               "#in0", %%mm5   \n\t" /* D */                     \
    "paddw               "#m3", %%mm5   \n\t" /* x4 */                    \
    "psubw               %%mm5, %%mm4   \n\t" /* 20x1 - x4 */             \
    "movq               "#in1", %%mm5   \n\t" /* C */                     \
    "movq               "#in2", %%mm6   \n\t" /* B */                     \
    "paddw               "#m6", %%mm5   \n\t" /* x3 */                    \
    "paddw               "#m5", %%mm6   \n\t" /* x2 */                    \
    "paddw               %%mm6, %%mm6   \n\t" /* 2x2 */                   \
    "psubw               %%mm6, %%mm5   \n\t" /* -2x2 + x3 */             \
    "pmullw  "MANGLE(ff_pw_3)", %%mm5   \n\t" /* -6x2 + 3x3 */            \
    "paddw              "#rnd", %%mm4   \n\t" /* x2 */                    \
    "paddw               %%mm4, %%mm5   \n\t" /* 20x1 - 6x2 + 3x3 - x4 */ \
    "psraw                  $5, %%mm5   \n\t"                             \
    "packuswb            %%mm5, %%mm5   \n\t"                             \
    OP(%%mm5, out, %%mm7, d)

#define QPEL_BASE(OPNAME, ROUNDER, RND, OP_MMXEXT)                        \
static void OPNAME ## mpeg4_qpel16_h_lowpass_mmxext(uint8_t *dst,         \
                                                    uint8_t *src,         \
                                                    int dstStride,        \
                                                    int srcStride,        \
                                                    int h)                \
{                                                                         \
    uint64_t temp;                                                        \
                                                                          \
    __asm__ volatile (                                                    \
        "pxor      %%mm7, %%mm7             \n\t"                         \
        "1:                                 \n\t"                         \
        "movq       (%0), %%mm0             \n\t" /* ABCDEFGH */          \
        "movq      %%mm0, %%mm1             \n\t" /* ABCDEFGH */          \
        "movq      %%mm0, %%mm2             \n\t" /* ABCDEFGH */          \
        "punpcklbw %%mm7, %%mm0             \n\t" /* 0A0B0C0D */          \
        "punpckhbw %%mm7, %%mm1             \n\t" /* 0E0F0G0H */          \
        "pshufw    $0x90, %%mm0, %%mm5      \n\t" /* 0A0A0B0C */          \
        "pshufw    $0x41, %%mm0, %%mm6      \n\t" /* 0B0A0A0B */          \
        "movq      %%mm2, %%mm3             \n\t" /* ABCDEFGH */          \
        "movq      %%mm2, %%mm4             \n\t" /* ABCDEFGH */          \
        "psllq        $8, %%mm2             \n\t" /* 0ABCDEFG */          \
        "psllq       $16, %%mm3             \n\t" /* 00ABCDEF */          \
        "psllq       $24, %%mm4             \n\t" /* 000ABCDE */          \
        "punpckhbw %%mm7, %%mm2             \n\t" /* 0D0E0F0G */          \
        "punpckhbw %%mm7, %%mm3             \n\t" /* 0C0D0E0F */          \
        "punpckhbw %%mm7, %%mm4             \n\t" /* 0B0C0D0E */          \
        "paddw     %%mm3, %%mm5             \n\t" /* b */                 \
        "paddw     %%mm2, %%mm6             \n\t" /* c */                 \
        "paddw     %%mm5, %%mm5             \n\t" /* 2b */                \
        "psubw     %%mm5, %%mm6             \n\t" /* c - 2b */            \
        "pshufw    $0x06, %%mm0, %%mm5      \n\t" /* 0C0B0A0A */          \
        "pmullw "MANGLE(ff_pw_3)", %%mm6    \n\t" /* 3c - 6b */           \
        "paddw     %%mm4, %%mm0             \n\t" /* a */                 \
        "paddw     %%mm1, %%mm5             \n\t" /* d */                 \
        "pmullw "MANGLE(ff_pw_20)", %%mm0   \n\t" /* 20a */               \
        "psubw     %%mm5, %%mm0             \n\t" /* 20a - d */           \
        "paddw        %6, %%mm6             \n\t"                         \
        "paddw     %%mm6, %%mm0             \n\t" /* 20a - 6b + 3c - d */ \
        "psraw        $5, %%mm0             \n\t"                         \
        "movq      %%mm0, %5                \n\t"                         \
        /* mm1 = EFGH, mm2 = DEFG, mm3 = CDEF, mm4 = BCDE, mm7 = 0 */     \
                                                                          \
        "movq      5(%0), %%mm0             \n\t" /* FGHIJKLM */          \
        "movq      %%mm0, %%mm5             \n\t" /* FGHIJKLM */          \
        "movq      %%mm0, %%mm6             \n\t" /* FGHIJKLM */          \
        "psrlq        $8, %%mm0             \n\t" /* GHIJKLM0 */          \
        "psrlq       $16, %%mm5             \n\t" /* HIJKLM00 */          \
        "punpcklbw %%mm7, %%mm0             \n\t" /* 0G0H0I0J */          \
        "punpcklbw %%mm7, %%mm5             \n\t" /* 0H0I0J0K */          \
        "paddw     %%mm0, %%mm2             \n\t" /* b */                 \
        "paddw     %%mm5, %%mm3             \n\t" /* c */                 \
        "paddw     %%mm2, %%mm2             \n\t" /* 2b */                \
        "psubw     %%mm2, %%mm3             \n\t" /* c - 2b */            \
        "movq      %%mm6, %%mm2             \n\t" /* FGHIJKLM */          \
        "psrlq       $24, %%mm6             \n\t" /* IJKLM000 */          \
        "punpcklbw %%mm7, %%mm2             \n\t" /* 0F0G0H0I */          \
        "punpcklbw %%mm7, %%mm6             \n\t" /* 0I0J0K0L */          \
        "pmullw "MANGLE(ff_pw_3)", %%mm3    \n\t" /* 3c - 6b */           \
        "paddw     %%mm2, %%mm1             \n\t" /* a */                 \
        "paddw     %%mm6, %%mm4             \n\t" /* d */                 \
        "pmullw "MANGLE(ff_pw_20)", %%mm1   \n\t" /* 20a */               \
        "psubw     %%mm4, %%mm3             \n\t" /* - 6b +3c - d */      \
        "paddw        %6, %%mm1             \n\t"                         \
        "paddw     %%mm1, %%mm3             \n\t" /* 20a - 6b +3c - d */  \
        "psraw        $5, %%mm3             \n\t"                         \
        "movq         %5, %%mm1             \n\t"                         \
        "packuswb  %%mm3, %%mm1             \n\t"                         \
        OP_MMXEXT(%%mm1, (%1), %%mm4, q)                                  \
        /* mm0 = GHIJ, mm2 = FGHI, mm5 = HIJK, mm6 = IJKL, mm7 = 0 */     \
                                                                          \
        "movq      9(%0), %%mm1             \n\t" /* JKLMNOPQ */          \
        "movq      %%mm1, %%mm4             \n\t" /* JKLMNOPQ */          \
        "movq      %%mm1, %%mm3             \n\t" /* JKLMNOPQ */          \
        "psrlq        $8, %%mm1             \n\t" /* KLMNOPQ0 */          \
        "psrlq       $16, %%mm4             \n\t" /* LMNOPQ00 */          \
        "punpcklbw %%mm7, %%mm1             \n\t" /* 0K0L0M0N */          \
        "punpcklbw %%mm7, %%mm4             \n\t" /* 0L0M0N0O */          \
        "paddw     %%mm1, %%mm5             \n\t" /* b */                 \
        "paddw     %%mm4, %%mm0             \n\t" /* c */                 \
        "paddw     %%mm5, %%mm5             \n\t" /* 2b */                \
        "psubw     %%mm5, %%mm0             \n\t" /* c - 2b */            \
        "movq      %%mm3, %%mm5             \n\t" /* JKLMNOPQ */          \
        "psrlq       $24, %%mm3             \n\t" /* MNOPQ000 */          \
        "pmullw "MANGLE(ff_pw_3)", %%mm0    \n\t" /* 3c - 6b */           \
        "punpcklbw %%mm7, %%mm3             \n\t" /* 0M0N0O0P */          \
        "paddw     %%mm3, %%mm2             \n\t" /* d */                 \
        "psubw     %%mm2, %%mm0             \n\t" /* -6b + 3c - d */      \
        "movq      %%mm5, %%mm2             \n\t" /* JKLMNOPQ */          \
        "punpcklbw %%mm7, %%mm2             \n\t" /* 0J0K0L0M */          \
        "punpckhbw %%mm7, %%mm5             \n\t" /* 0N0O0P0Q */          \
        "paddw     %%mm2, %%mm6             \n\t" /* a */                 \
        "pmullw "MANGLE(ff_pw_20)", %%mm6   \n\t" /* 20a */               \
        "paddw        %6, %%mm0             \n\t"                         \
        "paddw     %%mm6, %%mm0             \n\t" /* 20a - 6b + 3c - d */ \
        "psraw        $5, %%mm0             \n\t"                         \
        /* mm1 = KLMN, mm2 = JKLM, mm3 = MNOP, */                         \
        /* mm4 = LMNO, mm5 = NOPQ mm7 = 0 */                              \
                                                                          \
        "paddw    %%mm5, %%mm3              \n\t" /* a */                 \
        "pshufw   $0xF9, %%mm5, %%mm6       \n\t" /* 0O0P0Q0Q */          \
        "paddw    %%mm4, %%mm6              \n\t" /* b */                 \
        "pshufw   $0xBE, %%mm5, %%mm4       \n\t" /* 0P0Q0Q0P */          \
        "pshufw   $0x6F, %%mm5, %%mm5       \n\t" /* 0Q0Q0P0O */          \
        "paddw    %%mm1, %%mm4              \n\t" /* c */                 \
        "paddw    %%mm2, %%mm5              \n\t" /* d */                 \
        "paddw    %%mm6, %%mm6              \n\t" /* 2b */                \
        "psubw    %%mm6, %%mm4              \n\t" /* c - 2b */            \
        "pmullw "MANGLE(ff_pw_20)", %%mm3   \n\t" /* 20a */               \
        "pmullw  "MANGLE(ff_pw_3)", %%mm4   \n\t" /* 3c - 6b */           \
        "psubw    %%mm5, %%mm3              \n\t" /* -6b + 3c - d */      \
        "paddw       %6, %%mm4              \n\t"                         \
        "paddw    %%mm3, %%mm4              \n\t" /* 20a - 6b + 3c - d */ \
        "psraw       $5, %%mm4              \n\t"                         \
        "packuswb %%mm4, %%mm0              \n\t"                         \
        OP_MMXEXT(%%mm0, 8(%1), %%mm4, q)                                 \
                                                                          \
        "add         %3, %0                 \n\t"                         \
        "add         %4, %1                 \n\t"                         \
        "decl        %2                     \n\t"                         \
        "jnz         1b                     \n\t"                         \
        : "+a"(src), "+c"(dst), "+D"(h)                                   \
        : "d"((x86_reg)srcStride), "S"((x86_reg)dstStride),               \
          /* "m"(ff_pw_20), "m"(ff_pw_3), */ "m"(temp), "m"(ROUNDER)      \
        : "memory"                                                        \
        );                                                                \
}                                                                         \
                                                                          \
static void OPNAME ## mpeg4_qpel8_h_lowpass_mmxext(uint8_t *dst,          \
                                                   uint8_t *src,          \
                                                   int dstStride,         \
                                                   int srcStride,         \
                                                   int h)                 \
{                                                                         \
    __asm__ volatile (                                                    \
        "pxor      %%mm7, %%mm7             \n\t"                         \
        "1:                                 \n\t"                         \
        "movq       (%0), %%mm0             \n\t" /* ABCDEFGH */          \
        "movq      %%mm0, %%mm1             \n\t" /* ABCDEFGH */          \
        "movq      %%mm0, %%mm2             \n\t" /* ABCDEFGH */          \
        "punpcklbw %%mm7, %%mm0             \n\t" /* 0A0B0C0D */          \
        "punpckhbw %%mm7, %%mm1             \n\t" /* 0E0F0G0H */          \
        "pshufw    $0x90, %%mm0, %%mm5      \n\t" /* 0A0A0B0C */          \
        "pshufw    $0x41, %%mm0, %%mm6      \n\t" /* 0B0A0A0B */          \
        "movq      %%mm2, %%mm3             \n\t" /* ABCDEFGH */          \
        "movq      %%mm2, %%mm4             \n\t" /* ABCDEFGH */          \
        "psllq        $8, %%mm2             \n\t" /* 0ABCDEFG */          \
        "psllq       $16, %%mm3             \n\t" /* 00ABCDEF */          \
        "psllq       $24, %%mm4             \n\t" /* 000ABCDE */          \
        "punpckhbw %%mm7, %%mm2             \n\t" /* 0D0E0F0G */          \
        "punpckhbw %%mm7, %%mm3             \n\t" /* 0C0D0E0F */          \
        "punpckhbw %%mm7, %%mm4             \n\t" /* 0B0C0D0E */          \
        "paddw     %%mm3, %%mm5             \n\t" /* b */                 \
        "paddw     %%mm2, %%mm6             \n\t" /* c */                 \
        "paddw     %%mm5, %%mm5             \n\t" /* 2b */                \
        "psubw     %%mm5, %%mm6             \n\t" /* c - 2b */            \
        "pshufw    $0x06, %%mm0, %%mm5      \n\t" /* 0C0B0A0A */          \
        "pmullw "MANGLE(ff_pw_3)", %%mm6    \n\t" /* 3c - 6b */           \
        "paddw     %%mm4, %%mm0             \n\t" /* a */                 \
        "paddw     %%mm1, %%mm5             \n\t" /* d */                 \
        "pmullw "MANGLE(ff_pw_20)", %%mm0   \n\t" /* 20a */               \
        "psubw     %%mm5, %%mm0             \n\t" /* 20a - d */           \
        "paddw        %5, %%mm6             \n\t"                         \
        "paddw     %%mm6, %%mm0             \n\t" /* 20a - 6b + 3c - d */ \
        "psraw        $5, %%mm0             \n\t"                         \
        /* mm1 = EFGH, mm2 = DEFG, mm3 = CDEF, mm4 = BCDE, mm7 = 0 */     \
                                                                          \
        "movd      5(%0), %%mm5             \n\t" /* FGHI */              \
        "punpcklbw %%mm7, %%mm5             \n\t" /* 0F0G0H0I */          \
        "pshufw    $0xF9, %%mm5, %%mm6      \n\t" /* 0G0H0I0I */          \
        "paddw     %%mm5, %%mm1             \n\t" /* a */                 \
        "paddw     %%mm6, %%mm2             \n\t" /* b */                 \
        "pshufw    $0xBE, %%mm5, %%mm6      \n\t" /* 0H0I0I0H */          \
        "pshufw    $0x6F, %%mm5, %%mm5      \n\t" /* 0I0I0H0G */          \
        "paddw     %%mm6, %%mm3             \n\t" /* c */                 \
        "paddw     %%mm5, %%mm4             \n\t" /* d */                 \
        "paddw     %%mm2, %%mm2             \n\t" /* 2b */                \
        "psubw     %%mm2, %%mm3             \n\t" /* c - 2b */            \
        "pmullw "MANGLE(ff_pw_20)", %%mm1   \n\t" /* 20a */               \
        "pmullw  "MANGLE(ff_pw_3)", %%mm3   \n\t" /* 3c - 6b */           \
        "psubw     %%mm4, %%mm3             \n\t" /* -6b + 3c - d */      \
        "paddw        %5, %%mm1             \n\t"                         \
        "paddw     %%mm1, %%mm3             \n\t" /* 20a - 6b + 3c - d */ \
        "psraw        $5, %%mm3             \n\t"                         \
        "packuswb  %%mm3, %%mm0             \n\t"                         \
        OP_MMXEXT(%%mm0, (%1), %%mm4, q)                                  \
                                                                          \
        "add          %3, %0                \n\t"                         \
        "add          %4, %1                \n\t"                         \
        "decl         %2                    \n\t"                         \
        "jnz          1b                    \n\t"                         \
        : "+a"(src), "+c"(dst), "+d"(h)                                   \
        : "S"((x86_reg)srcStride), "D"((x86_reg)dstStride),               \
          /* "m"(ff_pw_20), "m"(ff_pw_3), */ "m"(ROUNDER)                 \
        : "memory"                                                        \
        );                                                                \
}

#define QPEL_OP(OPNAME, ROUNDER, RND, OP, MMX)                          \
static void OPNAME ## mpeg4_qpel16_v_lowpass_ ## MMX(uint8_t *dst,      \
                                                     uint8_t *src,      \
                                                     int dstStride,     \
                                                     int srcStride)     \
{                                                                       \
    uint64_t temp[17 * 4];                                              \
    uint64_t *temp_ptr = temp;                                          \
    int count = 17;                                                     \
                                                                        \
    /* FIXME unroll */                                                  \
    __asm__ volatile (                                                  \
        "pxor      %%mm7, %%mm7             \n\t"                       \
        "1:                                 \n\t"                       \
        "movq       (%0), %%mm0             \n\t"                       \
        "movq       (%0), %%mm1             \n\t"                       \
        "movq      8(%0), %%mm2             \n\t"                       \
        "movq      8(%0), %%mm3             \n\t"                       \
        "punpcklbw %%mm7, %%mm0             \n\t"                       \
        "punpckhbw %%mm7, %%mm1             \n\t"                       \
        "punpcklbw %%mm7, %%mm2             \n\t"                       \
        "punpckhbw %%mm7, %%mm3             \n\t"                       \
        "movq      %%mm0, (%1)              \n\t"                       \
        "movq      %%mm1, 17 * 8(%1)        \n\t"                       \
        "movq      %%mm2, 2 * 17 * 8(%1)    \n\t"                       \
        "movq      %%mm3, 3 * 17 * 8(%1)    \n\t"                       \
        "add          $8, %1                \n\t"                       \
        "add          %3, %0                \n\t"                       \
        "decl         %2                    \n\t"                       \
        "jnz          1b                    \n\t"                       \
        : "+r"(src), "+r"(temp_ptr), "+r"(count)                        \
        : "r"((x86_reg)srcStride)                                       \
        : "memory"                                                      \
        );                                                              \
                                                                        \
    temp_ptr = temp;                                                    \
    count    = 4;                                                       \
                                                                        \
    /* FIXME reorder for speed */                                       \
    __asm__ volatile (                                                  \
        /* "pxor  %%mm7, %%mm7            \n\t" */                      \
        "1:                             \n\t"                           \
        "movq    (%0), %%mm0            \n\t"                           \
        "movq   8(%0), %%mm1            \n\t"                           \
        "movq  16(%0), %%mm2            \n\t"                           \
        "movq  24(%0), %%mm3            \n\t"                           \
        QPEL_V_LOW(%%mm0, %%mm1, %%mm2, %%mm3, %5, %6, %5, 16(%0),   8(%0),    (%0),  32(%0), (%1),     OP) \
        QPEL_V_LOW(%%mm1, %%mm2, %%mm3, %%mm0, %5, %6, %5,  8(%0),    (%0),    (%0),  40(%0), (%1, %3), OP) \
        "add       %4, %1               \n\t"                           \
        QPEL_V_LOW(%%mm2, %%mm3, %%mm0, %%mm1, %5, %6, %5,   (%0),    (%0),   8(%0),  48(%0), (%1),     OP) \
                                                                        \
        QPEL_V_LOW(%%mm3, %%mm0, %%mm1, %%mm2, %5, %6, %5,   (%0),   8(%0),  16(%0),  56(%0), (%1, %3), OP) \
        "add       %4, %1               \n\t"                           \
        QPEL_V_LOW(%%mm0, %%mm1, %%mm2, %%mm3, %5, %6, %5,  8(%0),  16(%0),  24(%0),  64(%0), (%1),     OP) \
        QPEL_V_LOW(%%mm1, %%mm2, %%mm3, %%mm0, %5, %6, %5, 16(%0),  24(%0),  32(%0),  72(%0), (%1, %3), OP) \
        "add       %4, %1               \n\t"                           \
        QPEL_V_LOW(%%mm2, %%mm3, %%mm0, %%mm1, %5, %6, %5, 24(%0),  32(%0),  40(%0),  80(%0), (%1),     OP) \
        QPEL_V_LOW(%%mm3, %%mm0, %%mm1, %%mm2, %5, %6, %5, 32(%0),  40(%0),  48(%0),  88(%0), (%1, %3), OP) \
        "add       %4, %1               \n\t"                           \
        QPEL_V_LOW(%%mm0, %%mm1, %%mm2, %%mm3, %5, %6, %5, 40(%0),  48(%0),  56(%0),  96(%0), (%1),     OP) \
        QPEL_V_LOW(%%mm1, %%mm2, %%mm3, %%mm0, %5, %6, %5, 48(%0),  56(%0),  64(%0), 104(%0), (%1, %3), OP) \
        "add       %4, %1               \n\t"                           \
        QPEL_V_LOW(%%mm2, %%mm3, %%mm0, %%mm1, %5, %6, %5, 56(%0),  64(%0),  72(%0), 112(%0), (%1),     OP) \
        QPEL_V_LOW(%%mm3, %%mm0, %%mm1, %%mm2, %5, %6, %5, 64(%0),  72(%0),  80(%0), 120(%0), (%1, %3), OP) \
        "add       %4, %1               \n\t"                           \
        QPEL_V_LOW(%%mm0, %%mm1, %%mm2, %%mm3, %5, %6, %5, 72(%0),  80(%0),  88(%0), 128(%0), (%1),     OP) \
                                                                        \
        QPEL_V_LOW(%%mm1, %%mm2, %%mm3, %%mm0, %5, %6, %5, 80(%0),  88(%0),  96(%0), 128(%0), (%1, %3), OP) \
        "add       %4, %1               \n\t"                           \
        QPEL_V_LOW(%%mm2, %%mm3, %%mm0, %%mm1, %5, %6, %5, 88(%0),  96(%0), 104(%0), 120(%0), (%1),     OP) \
        QPEL_V_LOW(%%mm3, %%mm0, %%mm1, %%mm2, %5, %6, %5, 96(%0), 104(%0), 112(%0), 112(%0), (%1, %3), OP) \
                                                                        \
        "add     $136, %0               \n\t"                           \
        "add       %6, %1               \n\t"                           \
        "decl      %2                   \n\t"                           \
        "jnz       1b                   \n\t"                           \
                                                                        \
        : "+r"(temp_ptr), "+r"(dst), "+g"(count)                        \
        : "r"((x86_reg)dstStride), "r"(2 * (x86_reg)dstStride),         \
          /* "m"(ff_pw_20), "m"(ff_pw_3), */ "m"(ROUNDER),              \
          "g"(4 - 14 * (x86_reg)dstStride)                              \
        : "memory"                                                      \
        );                                                              \
}                                                                       \
                                                                        \
static void OPNAME ## mpeg4_qpel8_v_lowpass_ ## MMX(uint8_t *dst,       \
                                                    uint8_t *src,       \
                                                    int dstStride,      \
                                                    int srcStride)      \
{                                                                       \
    uint64_t temp[9 * 2];                                               \
    uint64_t *temp_ptr = temp;                                          \
    int count = 9;                                                      \
                                                                        \
    /* FIXME unroll */                                                  \
    __asm__ volatile (                                                  \
        "pxor      %%mm7, %%mm7         \n\t"                           \
        "1:                             \n\t"                           \
        "movq       (%0), %%mm0         \n\t"                           \
        "movq       (%0), %%mm1         \n\t"                           \
        "punpcklbw %%mm7, %%mm0         \n\t"                           \
        "punpckhbw %%mm7, %%mm1         \n\t"                           \
        "movq      %%mm0, (%1)          \n\t"                           \
        "movq      %%mm1, 9*8(%1)       \n\t"                           \
        "add          $8, %1            \n\t"                           \
        "add          %3, %0            \n\t"                           \
        "decl         %2                \n\t"                           \
        "jnz          1b                \n\t"                           \
        : "+r"(src), "+r"(temp_ptr), "+r"(count)                        \
        : "r"((x86_reg)srcStride)                                       \
        : "memory"                                                      \
        );                                                              \
                                                                        \
    temp_ptr = temp;                                                    \
    count    = 2;                                                       \
                                                                        \
    /* FIXME reorder for speed */                                       \
    __asm__ volatile (                                                  \
        /* "pxor  %%mm7, %%mm7            \n\t" */                      \
        "1:                             \n\t"                           \
        "movq    (%0), %%mm0            \n\t"                           \
        "movq   8(%0), %%mm1            \n\t"                           \
        "movq  16(%0), %%mm2            \n\t"                           \
        "movq  24(%0), %%mm3            \n\t"                           \
        QPEL_V_LOW(%%mm0, %%mm1, %%mm2, %%mm3, %5, %6, %5, 16(%0),  8(%0),   (%0), 32(%0), (%1), OP)     \
        QPEL_V_LOW(%%mm1, %%mm2, %%mm3, %%mm0, %5, %6, %5,  8(%0),   (%0),   (%0), 40(%0), (%1, %3), OP) \
        "add       %4, %1               \n\t"                           \
        QPEL_V_LOW(%%mm2, %%mm3, %%mm0, %%mm1, %5, %6, %5,   (%0),   (%0),  8(%0), 48(%0), (%1), OP)     \
                                                                        \
        QPEL_V_LOW(%%mm3, %%mm0, %%mm1, %%mm2, %5, %6, %5,   (%0),  8(%0), 16(%0), 56(%0), (%1, %3), OP) \
        "add       %4, %1               \n\t"                           \
        QPEL_V_LOW(%%mm0, %%mm1, %%mm2, %%mm3, %5, %6, %5,  8(%0), 16(%0), 24(%0), 64(%0), (%1), OP)     \
                                                                        \
        QPEL_V_LOW(%%mm1, %%mm2, %%mm3, %%mm0, %5, %6, %5, 16(%0), 24(%0), 32(%0), 64(%0), (%1, %3), OP) \
        "add       %4, %1               \n\t"                           \
        QPEL_V_LOW(%%mm2, %%mm3, %%mm0, %%mm1, %5, %6, %5, 24(%0), 32(%0), 40(%0), 56(%0), (%1), OP)     \
        QPEL_V_LOW(%%mm3, %%mm0, %%mm1, %%mm2, %5, %6, %5, 32(%0), 40(%0), 48(%0), 48(%0), (%1, %3), OP) \
                                                                        \
        "add      $72, %0               \n\t"                           \
        "add       %6, %1               \n\t"                           \
        "decl      %2                   \n\t"                           \
        "jnz       1b                   \n\t"                           \
                                                                        \
        : "+r"(temp_ptr), "+r"(dst), "+g"(count)                        \
        : "r"((x86_reg)dstStride), "r"(2 * (x86_reg)dstStride),         \
          /* "m"(ff_pw_20), "m"(ff_pw_3), */ "m"(ROUNDER),              \
          "g"(4 - 6 * (x86_reg)dstStride)                               \
        : "memory"                                                      \
        );                                                              \
}                                                                       \
                                                                        \
static void OPNAME ## qpel8_mc00_ ## MMX (uint8_t *dst, uint8_t *src,   \
                                          int stride)                   \
{                                                                       \
    OPNAME ## pixels8_ ## MMX(dst, src, stride, 8);                     \
}                                                                       \
                                                                        \
static void OPNAME ## qpel8_mc10_ ## MMX(uint8_t *dst, uint8_t *src,    \
                                         int stride)                    \
{                                                                       \
    uint64_t temp[8];                                                   \
    uint8_t * const half = (uint8_t*)temp;                              \
    put ## RND ## mpeg4_qpel8_h_lowpass_ ## MMX(half, src, 8,           \
                                                stride, 8);             \
    OPNAME ## pixels8_l2_ ## MMX(dst, src, half, stride, stride, 8);    \
}                                                                       \
                                                                        \
static void OPNAME ## qpel8_mc20_ ## MMX(uint8_t *dst, uint8_t *src,    \
                                         int stride)                    \
{                                                                       \
    OPNAME ## mpeg4_qpel8_h_lowpass_ ## MMX(dst, src, stride,           \
                                            stride, 8);                 \
}                                                                       \
                                                                        \
static void OPNAME ## qpel8_mc30_ ## MMX(uint8_t *dst, uint8_t *src,    \
                                         int stride)                    \
{                                                                       \
    uint64_t temp[8];                                                   \
    uint8_t * const half = (uint8_t*)temp;                              \
    put ## RND ## mpeg4_qpel8_h_lowpass_ ## MMX(half, src, 8,           \
                                                stride, 8);             \
    OPNAME ## pixels8_l2_ ## MMX(dst, src + 1, half, stride,            \
                                 stride, 8);                            \
}                                                                       \
                                                                        \
static void OPNAME ## qpel8_mc01_ ## MMX(uint8_t *dst, uint8_t *src,    \
                                         int stride)                    \
{                                                                       \
    uint64_t temp[8];                                                   \
    uint8_t * const half = (uint8_t*)temp;                              \
    put ## RND ## mpeg4_qpel8_v_lowpass_ ## MMX(half, src, 8, stride);  \
    OPNAME ## pixels8_l2_ ## MMX(dst, src, half, stride, stride, 8);    \
}                                                                       \
                                                                        \
static void OPNAME ## qpel8_mc02_ ## MMX(uint8_t *dst, uint8_t *src,    \
                                         int stride)                    \
{                                                                       \
    OPNAME ## mpeg4_qpel8_v_lowpass_ ## MMX(dst, src, stride, stride);  \
}                                                                       \
                                                                        \
static void OPNAME ## qpel8_mc03_ ## MMX(uint8_t *dst, uint8_t *src,    \
                                         int stride)                    \
{                                                                       \
    uint64_t temp[8];                                                   \
    uint8_t * const half = (uint8_t*)temp;                              \
    put ## RND ## mpeg4_qpel8_v_lowpass_ ## MMX(half, src, 8, stride);  \
    OPNAME ## pixels8_l2_ ## MMX(dst, src + stride, half, stride,       \
                                 stride, 8);                            \
}                                                                       \
                                                                        \
static void OPNAME ## qpel8_mc11_ ## MMX(uint8_t *dst, uint8_t *src,    \
                                         int stride)                    \
{                                                                       \
    uint64_t half[8 + 9];                                               \
    uint8_t * const halfH  = ((uint8_t*)half) + 64;                     \
    uint8_t * const halfHV = ((uint8_t*)half);                          \
    put ## RND ## mpeg4_qpel8_h_lowpass_ ## MMX(halfH, src, 8,          \
                                                stride, 9);             \
    put ## RND ## pixels8_l2_ ## MMX(halfH, src, halfH, 8, stride, 9);  \
    put ## RND ## mpeg4_qpel8_v_lowpass_ ## MMX(halfHV, halfH, 8, 8);   \
    OPNAME ## pixels8_l2_ ## MMX(dst, halfH, halfHV, stride, 8, 8);     \
}                                                                       \
                                                                        \
static void OPNAME ## qpel8_mc31_ ## MMX(uint8_t *dst, uint8_t *src,    \
                                         int stride)                    \
{                                                                       \
    uint64_t half[8 + 9];                                               \
    uint8_t * const halfH  = ((uint8_t*)half) + 64;                     \
    uint8_t * const halfHV = ((uint8_t*)half);                          \
    put ## RND ## mpeg4_qpel8_h_lowpass_ ## MMX(halfH, src, 8,          \
                                                stride, 9);             \
    put ## RND ## pixels8_l2_ ## MMX(halfH, src + 1, halfH, 8,          \
                                     stride, 9);                        \
    put ## RND ## mpeg4_qpel8_v_lowpass_ ## MMX(halfHV, halfH, 8, 8);   \
    OPNAME ## pixels8_l2_ ## MMX(dst, halfH, halfHV, stride, 8, 8);     \
}                                                                       \
                                                                        \
static void OPNAME ## qpel8_mc13_ ## MMX(uint8_t *dst, uint8_t *src,    \
                                         int stride)                    \
{                                                                       \
    uint64_t half[8 + 9];                                               \
    uint8_t * const halfH  = ((uint8_t*)half) + 64;                     \
    uint8_t * const halfHV = ((uint8_t*)half);                          \
    put ## RND ## mpeg4_qpel8_h_lowpass_ ## MMX(halfH, src, 8,          \
                                                stride, 9);             \
    put ## RND ## pixels8_l2_ ## MMX(halfH, src, halfH, 8, stride, 9);  \
    put ## RND ## mpeg4_qpel8_v_lowpass_ ## MMX(halfHV, halfH, 8, 8);   \
    OPNAME ## pixels8_l2_ ## MMX(dst, halfH + 8, halfHV, stride, 8, 8); \
}                                                                       \
                                                                        \
static void OPNAME ## qpel8_mc33_ ## MMX(uint8_t *dst, uint8_t *src,    \
                                         int stride)                    \
{                                                                       \
    uint64_t half[8 + 9];                                               \
    uint8_t * const halfH  = ((uint8_t*)half) + 64;                     \
    uint8_t * const halfHV = ((uint8_t*)half);                          \
    put ## RND ## mpeg4_qpel8_h_lowpass_ ## MMX(halfH, src, 8,          \
                                                stride, 9);             \
    put ## RND ## pixels8_l2_ ## MMX(halfH, src + 1, halfH, 8,          \
                                     stride, 9);                        \
    put ## RND ## mpeg4_qpel8_v_lowpass_ ## MMX(halfHV, halfH, 8, 8);   \
    OPNAME ## pixels8_l2_ ## MMX(dst, halfH + 8, halfHV, stride, 8, 8); \
}                                                                       \
                                                                        \
static void OPNAME ## qpel8_mc21_ ## MMX(uint8_t *dst, uint8_t *src,    \
                                         int stride)                    \
{                                                                       \
    uint64_t half[8 + 9];                                               \
    uint8_t * const halfH  = ((uint8_t*)half) + 64;                     \
    uint8_t * const halfHV = ((uint8_t*)half);                          \
    put ## RND ## mpeg4_qpel8_h_lowpass_ ## MMX(halfH, src, 8,          \
                                                stride, 9);             \
    put ## RND ## mpeg4_qpel8_v_lowpass_ ## MMX(halfHV, halfH, 8, 8);   \
    OPNAME ## pixels8_l2_ ## MMX(dst, halfH, halfHV, stride, 8, 8);     \
}                                                                       \
                                                                        \
static void OPNAME ## qpel8_mc23_ ## MMX(uint8_t *dst, uint8_t *src,    \
                                         int stride)                    \
{                                                                       \
    uint64_t half[8 + 9];                                               \
    uint8_t * const halfH  = ((uint8_t*)half) + 64;                     \
    uint8_t * const halfHV = ((uint8_t*)half);                          \
    put ## RND ## mpeg4_qpel8_h_lowpass_ ## MMX(halfH, src, 8,          \
                                                stride, 9);             \
    put ## RND ## mpeg4_qpel8_v_lowpass_ ## MMX(halfHV, halfH, 8, 8);   \
    OPNAME ## pixels8_l2_ ## MMX(dst, halfH + 8, halfHV, stride, 8, 8); \
}                                                                       \
                                                                        \
static void OPNAME ## qpel8_mc12_ ## MMX(uint8_t *dst, uint8_t *src,    \
                                         int stride)                    \
{                                                                       \
    uint64_t half[8 + 9];                                               \
    uint8_t * const halfH = ((uint8_t*)half);                           \
    put ## RND ## mpeg4_qpel8_h_lowpass_ ## MMX(halfH, src, 8,          \
                                                stride, 9);             \
    put ## RND ## pixels8_l2_ ## MMX(halfH, src, halfH, 8, stride, 9);  \
    OPNAME ## mpeg4_qpel8_v_lowpass_ ## MMX(dst, halfH, stride, 8);     \
}                                                                       \
                                                                        \
static void OPNAME ## qpel8_mc32_ ## MMX(uint8_t *dst, uint8_t *src,    \
                                         int stride)                    \
{                                                                       \
    uint64_t half[8 + 9];                                               \
    uint8_t * const halfH = ((uint8_t*)half);                           \
    put ## RND ## mpeg4_qpel8_h_lowpass_ ## MMX(halfH, src, 8,          \
                                                stride, 9);             \
    put ## RND ## pixels8_l2_ ## MMX(halfH, src + 1, halfH, 8,          \
                                     stride, 9);                        \
    OPNAME ## mpeg4_qpel8_v_lowpass_ ## MMX(dst, halfH, stride, 8);     \
}                                                                       \
                                                                        \
static void OPNAME ## qpel8_mc22_ ## MMX(uint8_t *dst, uint8_t *src,    \
                                         int stride)                    \
{                                                                       \
    uint64_t half[9];                                                   \
    uint8_t * const halfH = ((uint8_t*)half);                           \
    put ## RND ## mpeg4_qpel8_h_lowpass_ ## MMX(halfH, src, 8,          \
                                                stride, 9);             \
    OPNAME ## mpeg4_qpel8_v_lowpass_ ## MMX(dst, halfH, stride, 8);     \
}                                                                       \
                                                                        \
static void OPNAME ## qpel16_mc00_ ## MMX (uint8_t *dst, uint8_t *src,  \
                                           int stride)                  \
{                                                                       \
    OPNAME ## pixels16_ ## MMX(dst, src, stride, 16);                   \
}                                                                       \
                                                                        \
static void OPNAME ## qpel16_mc10_ ## MMX(uint8_t *dst, uint8_t *src,   \
                                          int stride)                   \
{                                                                       \
    uint64_t temp[32];                                                  \
    uint8_t * const half = (uint8_t*)temp;                              \
    put ## RND ## mpeg4_qpel16_h_lowpass_ ## MMX(half, src, 16,         \
                                                 stride, 16);           \
    OPNAME ## pixels16_l2_ ## MMX(dst, src, half, stride, stride, 16);  \
}                                                                       \
                                                                        \
static void OPNAME ## qpel16_mc20_ ## MMX(uint8_t *dst, uint8_t *src,   \
                                          int stride)                   \
{                                                                       \
    OPNAME ## mpeg4_qpel16_h_lowpass_ ## MMX(dst, src,                  \
                                             stride, stride, 16);       \
}                                                                       \
                                                                        \
static void OPNAME ## qpel16_mc30_ ## MMX(uint8_t *dst, uint8_t *src,   \
                                          int stride)                   \
{                                                                       \
    uint64_t temp[32];                                                  \
    uint8_t * const half = (uint8_t*)temp;                              \
    put ## RND ## mpeg4_qpel16_h_lowpass_ ## MMX(half, src, 16,         \
                                                 stride, 16);           \
    OPNAME ## pixels16_l2_ ## MMX(dst, src + 1, half,                   \
                                  stride, stride, 16);                  \
}                                                                       \
                                                                        \
static void OPNAME ## qpel16_mc01_ ## MMX(uint8_t *dst, uint8_t *src,   \
                                          int stride)                   \
{                                                                       \
    uint64_t temp[32];                                                  \
    uint8_t * const half = (uint8_t*)temp;                              \
    put ## RND ## mpeg4_qpel16_v_lowpass_ ## MMX(half, src, 16,         \
                                                 stride);               \
    OPNAME ## pixels16_l2_ ## MMX(dst, src, half, stride, stride, 16);  \
}                                                                       \
                                                                        \
static void OPNAME ## qpel16_mc02_ ## MMX(uint8_t *dst, uint8_t *src,   \
                                          int stride)                   \
{                                                                       \
    OPNAME ## mpeg4_qpel16_v_lowpass_ ## MMX(dst, src, stride, stride); \
}                                                                       \
                                                                        \
static void OPNAME ## qpel16_mc03_ ## MMX(uint8_t *dst, uint8_t *src,   \
                                          int stride)                   \
{                                                                       \
    uint64_t temp[32];                                                  \
    uint8_t * const half = (uint8_t*)temp;                              \
    put ## RND ## mpeg4_qpel16_v_lowpass_ ## MMX(half, src, 16,         \
                                                 stride);               \
    OPNAME ## pixels16_l2_ ## MMX(dst, src+stride, half,                \
                                  stride, stride, 16);                  \
}                                                                       \
                                                                        \
static void OPNAME ## qpel16_mc11_ ## MMX(uint8_t *dst, uint8_t *src,   \
                                          int stride)                   \
{                                                                       \
    uint64_t half[16 * 2 + 17 * 2];                                     \
    uint8_t * const halfH  = ((uint8_t*)half) + 256;                    \
    uint8_t * const halfHV = ((uint8_t*)half);                          \
    put ## RND ## mpeg4_qpel16_h_lowpass_ ## MMX(halfH, src, 16,        \
                                                 stride, 17);           \
    put ## RND ## pixels16_l2_ ## MMX(halfH, src, halfH, 16,            \
                                      stride, 17);                      \
    put ## RND ## mpeg4_qpel16_v_lowpass_ ## MMX(halfHV, halfH,         \
                                                 16, 16);               \
    OPNAME ## pixels16_l2_ ## MMX(dst, halfH, halfHV, stride, 16, 16);  \
}                                                                       \
                                                                        \
static void OPNAME ## qpel16_mc31_ ## MMX(uint8_t *dst, uint8_t *src,   \
                                          int stride)                   \
{                                                                       \
    uint64_t half[16 * 2 + 17 * 2];                                     \
    uint8_t * const halfH  = ((uint8_t*)half) + 256;                    \
    uint8_t * const halfHV = ((uint8_t*)half);                          \
    put ## RND ## mpeg4_qpel16_h_lowpass_ ## MMX(halfH, src, 16,        \
                                                 stride, 17);           \
    put ## RND ## pixels16_l2_ ## MMX(halfH, src + 1, halfH, 16,        \
                                      stride, 17);                      \
    put ## RND ## mpeg4_qpel16_v_lowpass_ ## MMX(halfHV, halfH,         \
                                                 16, 16);               \
    OPNAME ## pixels16_l2_ ## MMX(dst, halfH, halfHV, stride, 16, 16);  \
}                                                                       \
                                                                        \
static void OPNAME ## qpel16_mc13_ ## MMX(uint8_t *dst, uint8_t *src,   \
                                          int stride)                   \
{                                                                       \
    uint64_t half[16 * 2 + 17 * 2];                                     \
    uint8_t * const halfH  = ((uint8_t*)half) + 256;                    \
    uint8_t * const halfHV = ((uint8_t*)half);                          \
    put ## RND ## mpeg4_qpel16_h_lowpass_ ## MMX(halfH, src, 16,        \
                                                 stride, 17);           \
    put ## RND ## pixels16_l2_ ## MMX(halfH, src, halfH, 16,            \
                                      stride, 17);                      \
    put ## RND ## mpeg4_qpel16_v_lowpass_ ## MMX(halfHV, halfH,         \
                                                 16, 16);               \
    OPNAME ## pixels16_l2_ ## MMX(dst, halfH + 16, halfHV, stride,      \
                                  16, 16);                              \
}                                                                       \
                                                                        \
static void OPNAME ## qpel16_mc33_ ## MMX(uint8_t *dst, uint8_t *src,   \
                                          int stride)                   \
{                                                                       \
    uint64_t half[16 * 2 + 17 * 2];                                     \
    uint8_t * const halfH  = ((uint8_t*)half) + 256;                    \
    uint8_t * const halfHV = ((uint8_t*)half);                          \
    put ## RND ## mpeg4_qpel16_h_lowpass_ ## MMX(halfH, src, 16,        \
                                                 stride, 17);           \
    put ## RND ## pixels16_l2_ ## MMX(halfH, src + 1, halfH, 16,        \
                                      stride, 17);                      \
    put ## RND ## mpeg4_qpel16_v_lowpass_ ## MMX(halfHV, halfH,         \
                                                 16, 16);               \
    OPNAME ## pixels16_l2_ ## MMX(dst, halfH + 16, halfHV, stride,      \
                                  16, 16);                              \
}                                                                       \
                                                                        \
static void OPNAME ## qpel16_mc21_ ## MMX(uint8_t *dst, uint8_t *src,   \
                                          int stride)                   \
{                                                                       \
    uint64_t half[16 * 2 + 17 * 2];                                     \
    uint8_t * const halfH  = ((uint8_t*)half) + 256;                    \
    uint8_t * const halfHV = ((uint8_t*)half);                          \
    put ## RND ## mpeg4_qpel16_h_lowpass_ ## MMX(halfH, src, 16,        \
                                                 stride, 17);           \
    put ## RND ## mpeg4_qpel16_v_lowpass_ ## MMX(halfHV, halfH,         \
                                                 16, 16);               \
    OPNAME ## pixels16_l2_ ## MMX(dst, halfH, halfHV, stride, 16, 16);  \
}                                                                       \
                                                                        \
static void OPNAME ## qpel16_mc23_ ## MMX(uint8_t *dst, uint8_t *src,   \
                                          int stride)                   \
{                                                                       \
    uint64_t half[16 * 2 + 17 * 2];                                     \
    uint8_t * const halfH  = ((uint8_t*)half) + 256;                    \
    uint8_t * const halfHV = ((uint8_t*)half);                          \
    put ## RND ## mpeg4_qpel16_h_lowpass_ ## MMX(halfH, src, 16,        \
                                                 stride, 17);           \
    put ## RND ## mpeg4_qpel16_v_lowpass_ ## MMX(halfHV, halfH,         \
                                                 16, 16);               \
    OPNAME ## pixels16_l2_ ## MMX(dst, halfH + 16, halfHV, stride,      \
                                  16, 16);                              \
}                                                                       \
                                                                        \
static void OPNAME ## qpel16_mc12_ ## MMX(uint8_t *dst, uint8_t *src,   \
                                          int stride)                   \
{                                                                       \
    uint64_t half[17 * 2];                                              \
    uint8_t * const halfH = ((uint8_t*)half);                           \
    put ## RND ## mpeg4_qpel16_h_lowpass_ ## MMX(halfH, src, 16,        \
                                                 stride, 17);           \
    put ## RND ## pixels16_l2_ ## MMX(halfH, src, halfH, 16,            \
                                      stride, 17);                      \
    OPNAME ## mpeg4_qpel16_v_lowpass_ ## MMX(dst, halfH, stride, 16);   \
}                                                                       \
                                                                        \
static void OPNAME ## qpel16_mc32_ ## MMX(uint8_t *dst, uint8_t *src,   \
                                          int stride)                   \
{                                                                       \
    uint64_t half[17 * 2];                                              \
    uint8_t * const halfH = ((uint8_t*)half);                           \
    put ## RND ## mpeg4_qpel16_h_lowpass_ ## MMX(halfH, src, 16,        \
                                                 stride, 17);           \
    put ## RND ## pixels16_l2_ ## MMX(halfH, src + 1, halfH, 16,        \
                                      stride, 17);                      \
    OPNAME ## mpeg4_qpel16_v_lowpass_ ## MMX(dst, halfH, stride, 16);   \
}                                                                       \
                                                                        \
static void OPNAME ## qpel16_mc22_ ## MMX(uint8_t *dst, uint8_t *src,   \
                                          int stride)                   \
{                                                                       \
    uint64_t half[17 * 2];                                              \
    uint8_t * const halfH = ((uint8_t*)half);                           \
    put ## RND ## mpeg4_qpel16_h_lowpass_ ## MMX(halfH, src, 16,        \
                                                 stride, 17);           \
    OPNAME ## mpeg4_qpel16_v_lowpass_ ## MMX(dst, halfH, stride, 16);   \
}

#define PUT_OP(a, b, temp, size)                \
    "mov"#size"        "#a", "#b"       \n\t"

#define AVG_MMXEXT_OP(a, b, temp, size)         \
    "mov"#size"        "#b", "#temp"    \n\t"   \
    "pavgb          "#temp", "#a"       \n\t"   \
    "mov"#size"        "#a", "#b"       \n\t"

QPEL_BASE(put_,        ff_pw_16, _,        PUT_OP)
QPEL_BASE(avg_,        ff_pw_16, _,        AVG_MMXEXT_OP)
QPEL_BASE(put_no_rnd_, ff_pw_15, _no_rnd_, PUT_OP)
QPEL_OP(put_,          ff_pw_16, _,        PUT_OP,        mmxext)
QPEL_OP(avg_,          ff_pw_16, _,        AVG_MMXEXT_OP, mmxext)
QPEL_OP(put_no_rnd_,   ff_pw_15, _no_rnd_, PUT_OP,        mmxext)

void ff_put_rv40_qpel8_mc33_mmx(uint8_t *dst, uint8_t *src, int stride)
{
  put_pixels8_xy2_mmx(dst, src, stride, 8);
}
void ff_put_rv40_qpel16_mc33_mmx(uint8_t *dst, uint8_t *src, int stride)
{
  put_pixels16_xy2_mmx(dst, src, stride, 16);
}
void ff_avg_rv40_qpel8_mc33_mmx(uint8_t *dst, uint8_t *src, int stride)
{
  avg_pixels8_xy2_mmx(dst, src, stride, 8);
}
void ff_avg_rv40_qpel16_mc33_mmx(uint8_t *dst, uint8_t *src, int stride)
{
  avg_pixels16_xy2_mmx(dst, src, stride, 16);
}

typedef void emulated_edge_mc_func(uint8_t *dst, const uint8_t *src,
                                   ptrdiff_t linesize, int block_w, int block_h,
                                   int src_x, int src_y, int w, int h);

static av_always_inline void gmc(uint8_t *dst, uint8_t *src,
                                 int stride, int h, int ox, int oy,
                                 int dxx, int dxy, int dyx, int dyy,
                                 int shift, int r, int width, int height,
                                 emulated_edge_mc_func *emu_edge_fn)
{
    const int w    = 8;
    const int ix   = ox  >> (16 + shift);
    const int iy   = oy  >> (16 + shift);
    const int oxs  = ox  >> 4;
    const int oys  = oy  >> 4;
    const int dxxs = dxx >> 4;
    const int dxys = dxy >> 4;
    const int dyxs = dyx >> 4;
    const int dyys = dyy >> 4;
    const uint16_t r4[4]   = { r, r, r, r };
    const uint16_t dxy4[4] = { dxys, dxys, dxys, dxys };
    const uint16_t dyy4[4] = { dyys, dyys, dyys, dyys };
    const uint64_t shift2 = 2 * shift;
#define MAX_STRIDE 4096U
#define MAX_H 8U
    uint8_t edge_buf[(MAX_H + 1) * MAX_STRIDE];
    int x, y;

    const int dxw = (dxx - (1 << (16 + shift))) * (w - 1);
    const int dyh = (dyy - (1 << (16 + shift))) * (h - 1);
    const int dxh = dxy * (h - 1);
    const int dyw = dyx * (w - 1);
    int need_emu =  (unsigned)ix >= width  - w ||
                    (unsigned)iy >= height - h;

    if ( // non-constant fullpel offset (3% of blocks)
        ((ox ^ (ox + dxw)) | (ox ^ (ox + dxh)) | (ox ^ (ox + dxw + dxh)) |
         (oy ^ (oy + dyw)) | (oy ^ (oy + dyh)) | (oy ^ (oy + dyw + dyh))) >> (16 + shift)
        // uses more than 16 bits of subpel mv (only at huge resolution)
        || (dxx | dxy | dyx | dyy) & 15
        || (need_emu && (h > MAX_H || stride > MAX_STRIDE))) {
        // FIXME could still use mmx for some of the rows
        ff_gmc_c(dst, src, stride, h, ox, oy, dxx, dxy, dyx, dyy,
                 shift, r, width, height);
        return;
    }

    src += ix + iy * stride;
    if (need_emu) {
        emu_edge_fn(edge_buf, src, stride, w + 1, h + 1, ix, iy, width, height);
        src = edge_buf;
    }

    __asm__ volatile (
        "movd         %0, %%mm6         \n\t"
        "pxor      %%mm7, %%mm7         \n\t"
        "punpcklwd %%mm6, %%mm6         \n\t"
        "punpcklwd %%mm6, %%mm6         \n\t"
        :: "r"(1<<shift)
    );

    for (x = 0; x < w; x += 4) {
        uint16_t dx4[4] = { oxs - dxys + dxxs * (x + 0),
                            oxs - dxys + dxxs * (x + 1),
                            oxs - dxys + dxxs * (x + 2),
                            oxs - dxys + dxxs * (x + 3) };
        uint16_t dy4[4] = { oys - dyys + dyxs * (x + 0),
                            oys - dyys + dyxs * (x + 1),
                            oys - dyys + dyxs * (x + 2),
                            oys - dyys + dyxs * (x + 3) };

        for (y = 0; y < h; y++) {
            __asm__ volatile (
                "movq      %0, %%mm4    \n\t"
                "movq      %1, %%mm5    \n\t"
                "paddw     %2, %%mm4    \n\t"
                "paddw     %3, %%mm5    \n\t"
                "movq   %%mm4, %0       \n\t"
                "movq   %%mm5, %1       \n\t"
                "psrlw    $12, %%mm4    \n\t"
                "psrlw    $12, %%mm5    \n\t"
                : "+m"(*dx4), "+m"(*dy4)
                : "m"(*dxy4), "m"(*dyy4)
            );

            __asm__ volatile (
                "movq      %%mm6, %%mm2 \n\t"
                "movq      %%mm6, %%mm1 \n\t"
                "psubw     %%mm4, %%mm2 \n\t"
                "psubw     %%mm5, %%mm1 \n\t"
                "movq      %%mm2, %%mm0 \n\t"
                "movq      %%mm4, %%mm3 \n\t"
                "pmullw    %%mm1, %%mm0 \n\t" // (s - dx) * (s - dy)
                "pmullw    %%mm5, %%mm3 \n\t" // dx * dy
                "pmullw    %%mm5, %%mm2 \n\t" // (s - dx) * dy
                "pmullw    %%mm4, %%mm1 \n\t" // dx * (s - dy)

                "movd         %4, %%mm5 \n\t"
                "movd         %3, %%mm4 \n\t"
                "punpcklbw %%mm7, %%mm5 \n\t"
                "punpcklbw %%mm7, %%mm4 \n\t"
                "pmullw    %%mm5, %%mm3 \n\t" // src[1, 1] * dx * dy
                "pmullw    %%mm4, %%mm2 \n\t" // src[0, 1] * (s - dx) * dy

                "movd         %2, %%mm5 \n\t"
                "movd         %1, %%mm4 \n\t"
                "punpcklbw %%mm7, %%mm5 \n\t"
                "punpcklbw %%mm7, %%mm4 \n\t"
                "pmullw    %%mm5, %%mm1 \n\t" // src[1, 0] * dx * (s - dy)
                "pmullw    %%mm4, %%mm0 \n\t" // src[0, 0] * (s - dx) * (s - dy)
                "paddw        %5, %%mm1 \n\t"
                "paddw     %%mm3, %%mm2 \n\t"
                "paddw     %%mm1, %%mm0 \n\t"
                "paddw     %%mm2, %%mm0 \n\t"

                "psrlw        %6, %%mm0 \n\t"
                "packuswb  %%mm0, %%mm0 \n\t"
                "movd      %%mm0, %0    \n\t"

                : "=m"(dst[x + y * stride])
                : "m"(src[0]), "m"(src[1]),
                  "m"(src[stride]), "m"(src[stride + 1]),
                  "m"(*r4), "m"(shift2)
            );
            src += stride;
        }
        src += 4 - h * stride;
    }
}

#if CONFIG_VIDEODSP
#if HAVE_YASM
#if ARCH_X86_32
static void gmc_mmx(uint8_t *dst, uint8_t *src,
                    int stride, int h, int ox, int oy,
                    int dxx, int dxy, int dyx, int dyy,
                    int shift, int r, int width, int height)
{
    gmc(dst, src, stride, h, ox, oy, dxx, dxy, dyx, dyy, shift, r,
        width, height, &ff_emulated_edge_mc_8);
}
#endif
static void gmc_sse(uint8_t *dst, uint8_t *src,
                    int stride, int h, int ox, int oy,
                    int dxx, int dxy, int dyx, int dyy,
                    int shift, int r, int width, int height)
{
    gmc(dst, src, stride, h, ox, oy, dxx, dxy, dyx, dyy, shift, r,
        width, height, &ff_emulated_edge_mc_8);
}
#else
static void gmc_mmx(uint8_t *dst, uint8_t *src,
                    int stride, int h, int ox, int oy,
                    int dxx, int dxy, int dyx, int dyy,
                    int shift, int r, int width, int height)
{
    gmc(dst, src, stride, h, ox, oy, dxx, dxy, dyx, dyy, shift, r,
        width, height, &ff_emulated_edge_mc_8);
}
#endif
#endif

#endif /* HAVE_INLINE_ASM */

#include "h264_qpel.c"

void ff_put_h264_chroma_mc8_rnd_mmx  (uint8_t *dst, uint8_t *src,
                                      int stride, int h, int x, int y);
void ff_avg_h264_chroma_mc8_rnd_mmxext(uint8_t *dst, uint8_t *src,
                                       int stride, int h, int x, int y);
void ff_avg_h264_chroma_mc8_rnd_3dnow(uint8_t *dst, uint8_t *src,
                                      int stride, int h, int x, int y);

void ff_put_h264_chroma_mc4_mmx      (uint8_t *dst, uint8_t *src,
                                      int stride, int h, int x, int y);
void ff_avg_h264_chroma_mc4_mmxext   (uint8_t *dst, uint8_t *src,
                                      int stride, int h, int x, int y);
void ff_avg_h264_chroma_mc4_3dnow    (uint8_t *dst, uint8_t *src,
                                      int stride, int h, int x, int y);

void ff_put_h264_chroma_mc2_mmxext   (uint8_t *dst, uint8_t *src,
                                      int stride, int h, int x, int y);
void ff_avg_h264_chroma_mc2_mmxext   (uint8_t *dst, uint8_t *src,
                                      int stride, int h, int x, int y);

void ff_put_h264_chroma_mc8_rnd_ssse3(uint8_t *dst, uint8_t *src,
                                      int stride, int h, int x, int y);
void ff_put_h264_chroma_mc4_ssse3    (uint8_t *dst, uint8_t *src,
                                      int stride, int h, int x, int y);

void ff_avg_h264_chroma_mc8_rnd_ssse3(uint8_t *dst, uint8_t *src,
                                      int stride, int h, int x, int y);
void ff_avg_h264_chroma_mc4_ssse3    (uint8_t *dst, uint8_t *src,
                                      int stride, int h, int x, int y);

#define CHROMA_MC(OP, NUM, DEPTH, OPT)                                  \
void ff_ ## OP ## _h264_chroma_mc ## NUM ## _ ## DEPTH ## _ ## OPT      \
                                      (uint8_t *dst, uint8_t *src,      \
                                       int stride, int h, int x, int y);

CHROMA_MC(put, 2, 10, mmxext)
CHROMA_MC(avg, 2, 10, mmxext)
CHROMA_MC(put, 4, 10, mmxext)
CHROMA_MC(avg, 4, 10, mmxext)
CHROMA_MC(put, 8, 10, sse2)
CHROMA_MC(avg, 8, 10, sse2)
CHROMA_MC(put, 8, 10, avx)
CHROMA_MC(avg, 8, 10, avx)

#if HAVE_INLINE_ASM

/* CAVS-specific */
void ff_put_cavs_qpel8_mc00_mmxext(uint8_t *dst, uint8_t *src, int stride)
{
    put_pixels8_mmx(dst, src, stride, 8);
}

void ff_avg_cavs_qpel8_mc00_mmxext(uint8_t *dst, uint8_t *src, int stride)
{
    avg_pixels8_mmx(dst, src, stride, 8);
}

void ff_put_cavs_qpel16_mc00_mmxext(uint8_t *dst, uint8_t *src, int stride)
{
    put_pixels16_mmx(dst, src, stride, 16);
}

void ff_avg_cavs_qpel16_mc00_mmxext(uint8_t *dst, uint8_t *src, int stride)
{
    avg_pixels16_mmx(dst, src, stride, 16);
}

/* VC-1-specific */
void ff_put_vc1_mspel_mc00_mmx(uint8_t *dst, const uint8_t *src,
                               int stride, int rnd)
{
    put_pixels8_mmx(dst, src, stride, 8);
}

void ff_avg_vc1_mspel_mc00_mmxext(uint8_t *dst, const uint8_t *src,
                                  int stride, int rnd)
{
    avg_pixels8_mmxext(dst, src, stride, 8);
}

#if CONFIG_DIRAC_DECODER
#define DIRAC_PIXOP(OPNAME, EXT)\
void ff_ ## OPNAME ## _dirac_pixels8_ ## EXT(uint8_t *dst, const uint8_t *src[5], int stride, int h)\
{\
    OPNAME ## _pixels8_ ## EXT(dst, src[0], stride, h);\
}\
void ff_ ## OPNAME ## _dirac_pixels16_ ## EXT(uint8_t *dst, const uint8_t *src[5], int stride, int h)\
{\
    OPNAME ## _pixels16_ ## EXT(dst, src[0], stride, h);\
}\
void ff_ ## OPNAME ## _dirac_pixels32_ ## EXT(uint8_t *dst, const uint8_t *src[5], int stride, int h)\
{\
    OPNAME ## _pixels16_ ## EXT(dst   , src[0]   , stride, h);\
    OPNAME ## _pixels16_ ## EXT(dst+16, src[0]+16, stride, h);\
}

DIRAC_PIXOP(put, mmx)
DIRAC_PIXOP(avg, mmx)
DIRAC_PIXOP(avg, mmxext)

#if HAVE_YASM
void ff_put_dirac_pixels16_sse2(uint8_t *dst, const uint8_t *src[5], int stride, int h)
{
    ff_put_pixels16_sse2(dst, src[0], stride, h);
}
void ff_avg_dirac_pixels16_sse2(uint8_t *dst, const uint8_t *src[5], int stride, int h)
{
    ff_avg_pixels16_sse2(dst, src[0], stride, h);
}
void ff_put_dirac_pixels32_sse2(uint8_t *dst, const uint8_t *src[5], int stride, int h)
{
    ff_put_pixels16_sse2(dst   , src[0]   , stride, h);
    ff_put_pixels16_sse2(dst+16, src[0]+16, stride, h);
}
void ff_avg_dirac_pixels32_sse2(uint8_t *dst, const uint8_t *src[5], int stride, int h)
{
    ff_avg_pixels16_sse2(dst   , src[0]   , stride, h);
    ff_avg_pixels16_sse2(dst+16, src[0]+16, stride, h);
}
#endif
#endif

/* XXX: Those functions should be suppressed ASAP when all IDCTs are
 * converted. */
#if CONFIG_GPL
static void ff_libmpeg2mmx_idct_put(uint8_t *dest, int line_size,
                                    DCTELEM *block)
{
    ff_mmx_idct(block);
    ff_put_pixels_clamped_mmx(block, dest, line_size);
}

static void ff_libmpeg2mmx_idct_add(uint8_t *dest, int line_size,
                                    DCTELEM *block)
{
    ff_mmx_idct(block);
    ff_add_pixels_clamped_mmx(block, dest, line_size);
}

static void ff_libmpeg2mmx2_idct_put(uint8_t *dest, int line_size,
                                     DCTELEM *block)
{
    ff_mmxext_idct(block);
    ff_put_pixels_clamped_mmx(block, dest, line_size);
}

static void ff_libmpeg2mmx2_idct_add(uint8_t *dest, int line_size,
                                     DCTELEM *block)
{
    ff_mmxext_idct(block);
    ff_add_pixels_clamped_mmx(block, dest, line_size);
}
#endif

static void vector_clipf_sse(float *dst, const float *src,
                             float min, float max, int len)
{
    x86_reg i = (len - 16) * 4;
    __asm__ volatile (
        "movss          %3, %%xmm4      \n\t"
        "movss          %4, %%xmm5      \n\t"
        "shufps $0, %%xmm4, %%xmm4      \n\t"
        "shufps $0, %%xmm5, %%xmm5      \n\t"
        "1:                             \n\t"
        "movaps   (%2, %0), %%xmm0      \n\t" // 3/1 on intel
        "movaps 16(%2, %0), %%xmm1      \n\t"
        "movaps 32(%2, %0), %%xmm2      \n\t"
        "movaps 48(%2, %0), %%xmm3      \n\t"
        "maxps      %%xmm4, %%xmm0      \n\t"
        "maxps      %%xmm4, %%xmm1      \n\t"
        "maxps      %%xmm4, %%xmm2      \n\t"
        "maxps      %%xmm4, %%xmm3      \n\t"
        "minps      %%xmm5, %%xmm0      \n\t"
        "minps      %%xmm5, %%xmm1      \n\t"
        "minps      %%xmm5, %%xmm2      \n\t"
        "minps      %%xmm5, %%xmm3      \n\t"
        "movaps     %%xmm0,   (%1, %0)  \n\t"
        "movaps     %%xmm1, 16(%1, %0)  \n\t"
        "movaps     %%xmm2, 32(%1, %0)  \n\t"
        "movaps     %%xmm3, 48(%1, %0)  \n\t"
        "sub           $64, %0          \n\t"
        "jge            1b              \n\t"
        : "+&r"(i)
        : "r"(dst), "r"(src), "m"(min), "m"(max)
        : "memory"
    );
}

#endif /* HAVE_INLINE_ASM */

int32_t ff_scalarproduct_int16_mmxext(const int16_t *v1, const int16_t *v2,
                                      int order);
int32_t ff_scalarproduct_int16_sse2(const int16_t *v1, const int16_t *v2,
                                    int order);
int32_t ff_scalarproduct_and_madd_int16_mmxext(int16_t *v1, const int16_t *v2,
                                               const int16_t *v3,
                                               int order, int mul);
int32_t ff_scalarproduct_and_madd_int16_sse2(int16_t *v1, const int16_t *v2,
                                             const int16_t *v3,
                                             int order, int mul);
int32_t ff_scalarproduct_and_madd_int16_ssse3(int16_t *v1, const int16_t *v2,
                                              const int16_t *v3,
                                              int order, int mul);

void ff_apply_window_int16_round_mmxext(int16_t *output, const int16_t *input,
                                        const int16_t *window, unsigned int len);
void ff_apply_window_int16_round_sse2(int16_t *output, const int16_t *input,
                                      const int16_t *window, unsigned int len);
void ff_apply_window_int16_mmxext(int16_t *output, const int16_t *input,
                                  const int16_t *window, unsigned int len);
void ff_apply_window_int16_sse2(int16_t *output, const int16_t *input,
                                const int16_t *window, unsigned int len);
void ff_apply_window_int16_ssse3(int16_t *output, const int16_t *input,
                                 const int16_t *window, unsigned int len);
void ff_apply_window_int16_ssse3_atom(int16_t *output, const int16_t *input,
                                      const int16_t *window, unsigned int len);

void ff_bswap32_buf_ssse3(uint32_t *dst, const uint32_t *src, int w);
void ff_bswap32_buf_sse2(uint32_t *dst, const uint32_t *src, int w);

void ff_add_hfyu_median_prediction_mmxext(uint8_t *dst, const uint8_t *top,
                                          const uint8_t *diff, int w,
                                          int *left, int *left_top);
int  ff_add_hfyu_left_prediction_ssse3(uint8_t *dst, const uint8_t *src,
                                       int w, int left);
int  ff_add_hfyu_left_prediction_sse4(uint8_t *dst, const uint8_t *src,
                                      int w, int left);

void ff_vector_clip_int32_mmx     (int32_t *dst, const int32_t *src,
                                   int32_t min, int32_t max, unsigned int len);
void ff_vector_clip_int32_sse2    (int32_t *dst, const int32_t *src,
                                   int32_t min, int32_t max, unsigned int len);
void ff_vector_clip_int32_int_sse2(int32_t *dst, const int32_t *src,
                                   int32_t min, int32_t max, unsigned int len);
void ff_vector_clip_int32_sse4    (int32_t *dst, const int32_t *src,
                                   int32_t min, int32_t max, unsigned int len);

#define SET_QPEL_FUNCS(PFX, IDX, SIZE, CPU, PREFIX)                          \
    do {                                                                     \
    c->PFX ## _pixels_tab[IDX][ 0] = PREFIX ## PFX ## SIZE ## _mc00_ ## CPU; \
    c->PFX ## _pixels_tab[IDX][ 1] = PREFIX ## PFX ## SIZE ## _mc10_ ## CPU; \
    c->PFX ## _pixels_tab[IDX][ 2] = PREFIX ## PFX ## SIZE ## _mc20_ ## CPU; \
    c->PFX ## _pixels_tab[IDX][ 3] = PREFIX ## PFX ## SIZE ## _mc30_ ## CPU; \
    c->PFX ## _pixels_tab[IDX][ 4] = PREFIX ## PFX ## SIZE ## _mc01_ ## CPU; \
    c->PFX ## _pixels_tab[IDX][ 5] = PREFIX ## PFX ## SIZE ## _mc11_ ## CPU; \
    c->PFX ## _pixels_tab[IDX][ 6] = PREFIX ## PFX ## SIZE ## _mc21_ ## CPU; \
    c->PFX ## _pixels_tab[IDX][ 7] = PREFIX ## PFX ## SIZE ## _mc31_ ## CPU; \
    c->PFX ## _pixels_tab[IDX][ 8] = PREFIX ## PFX ## SIZE ## _mc02_ ## CPU; \
    c->PFX ## _pixels_tab[IDX][ 9] = PREFIX ## PFX ## SIZE ## _mc12_ ## CPU; \
    c->PFX ## _pixels_tab[IDX][10] = PREFIX ## PFX ## SIZE ## _mc22_ ## CPU; \
    c->PFX ## _pixels_tab[IDX][11] = PREFIX ## PFX ## SIZE ## _mc32_ ## CPU; \
    c->PFX ## _pixels_tab[IDX][12] = PREFIX ## PFX ## SIZE ## _mc03_ ## CPU; \
    c->PFX ## _pixels_tab[IDX][13] = PREFIX ## PFX ## SIZE ## _mc13_ ## CPU; \
    c->PFX ## _pixels_tab[IDX][14] = PREFIX ## PFX ## SIZE ## _mc23_ ## CPU; \
    c->PFX ## _pixels_tab[IDX][15] = PREFIX ## PFX ## SIZE ## _mc33_ ## CPU; \
    } while (0)

#define SET_HPEL_FUNCS(PFX, IDX, SIZE, CPU)                                     \
    do {                                                                        \
        c->PFX ## _pixels_tab[IDX][0] = PFX ## _pixels ## SIZE ## _     ## CPU; \
        c->PFX ## _pixels_tab[IDX][1] = PFX ## _pixels ## SIZE ## _x2_  ## CPU; \
        c->PFX ## _pixels_tab[IDX][2] = PFX ## _pixels ## SIZE ## _y2_  ## CPU; \
        c->PFX ## _pixels_tab[IDX][3] = PFX ## _pixels ## SIZE ## _xy2_ ## CPU; \
    } while (0)

#define H264_QPEL_FUNCS(x, y, CPU)                                                            \
    do {                                                                                      \
        c->put_h264_qpel_pixels_tab[0][x + y * 4] = put_h264_qpel16_mc ## x ## y ## _ ## CPU; \
        c->put_h264_qpel_pixels_tab[1][x + y * 4] = put_h264_qpel8_mc  ## x ## y ## _ ## CPU; \
        c->avg_h264_qpel_pixels_tab[0][x + y * 4] = avg_h264_qpel16_mc ## x ## y ## _ ## CPU; \
        c->avg_h264_qpel_pixels_tab[1][x + y * 4] = avg_h264_qpel8_mc  ## x ## y ## _ ## CPU; \
    } while (0)

#define H264_QPEL_FUNCS_10(x, y, CPU)                                                               \
    do {                                                                                            \
        c->put_h264_qpel_pixels_tab[0][x + y * 4] = ff_put_h264_qpel16_mc ## x ## y ## _10_ ## CPU; \
        c->put_h264_qpel_pixels_tab[1][x + y * 4] = ff_put_h264_qpel8_mc  ## x ## y ## _10_ ## CPU; \
        c->avg_h264_qpel_pixels_tab[0][x + y * 4] = ff_avg_h264_qpel16_mc ## x ## y ## _10_ ## CPU; \
        c->avg_h264_qpel_pixels_tab[1][x + y * 4] = ff_avg_h264_qpel8_mc  ## x ## y ## _10_ ## CPU; \
    } while (0)

static void dsputil_init_mmx(DSPContext *c, AVCodecContext *avctx, int mm_flags)
{
    const int high_bit_depth = avctx->bits_per_raw_sample > 8;

#if HAVE_INLINE_ASM
    c->put_pixels_clamped        = ff_put_pixels_clamped_mmx;
    c->put_signed_pixels_clamped = ff_put_signed_pixels_clamped_mmx;
    c->add_pixels_clamped        = ff_add_pixels_clamped_mmx;

    if (!high_bit_depth) {
        c->clear_block  = clear_block_mmx;
        c->clear_blocks = clear_blocks_mmx;
        c->draw_edges   = draw_edges_mmx;

        SET_HPEL_FUNCS(put,        0, 16, mmx);
        SET_HPEL_FUNCS(put_no_rnd, 0, 16, mmx);
        SET_HPEL_FUNCS(avg,        0, 16, mmx);
        SET_HPEL_FUNCS(avg_no_rnd, 0, 16, mmx);
        SET_HPEL_FUNCS(put,        1,  8, mmx);
        SET_HPEL_FUNCS(put_no_rnd, 1,  8, mmx);
        SET_HPEL_FUNCS(avg,        1,  8, mmx);
        SET_HPEL_FUNCS(avg_no_rnd, 1,  8, mmx);
    }

#if ARCH_X86_32 || !HAVE_YASM
    c->gmc = gmc_mmx;
#endif

    c->add_bytes = add_bytes_mmx;

    if (CONFIG_H263_DECODER || CONFIG_H263_ENCODER) {
        c->h263_v_loop_filter = h263_v_loop_filter_mmx;
        c->h263_h_loop_filter = h263_h_loop_filter_mmx;
    }
#endif /* HAVE_INLINE_ASM */

#if HAVE_YASM
    if (!high_bit_depth && CONFIG_H264CHROMA) {
        c->put_h264_chroma_pixels_tab[0] = ff_put_h264_chroma_mc8_rnd_mmx;
        c->put_h264_chroma_pixels_tab[1] = ff_put_h264_chroma_mc4_mmx;
    }

    c->vector_clip_int32 = ff_vector_clip_int32_mmx;
#endif

}

static void dsputil_init_mmxext(DSPContext *c, AVCodecContext *avctx,
                                int mm_flags)
{
    const int bit_depth      = avctx->bits_per_raw_sample;
    const int high_bit_depth = bit_depth > 8;

#if HAVE_INLINE_ASM
    SET_QPEL_FUNCS(avg_qpel,        0, 16, mmxext, );
    SET_QPEL_FUNCS(avg_qpel,        1,  8, mmxext, );

    SET_QPEL_FUNCS(put_qpel,        0, 16, mmxext, );
    SET_QPEL_FUNCS(put_qpel,        1,  8, mmxext, );
    SET_QPEL_FUNCS(put_no_rnd_qpel, 0, 16, mmxext, );
    SET_QPEL_FUNCS(put_no_rnd_qpel, 1,  8, mmxext, );

    if (!high_bit_depth) {
        c->put_pixels_tab[0][1] = put_pixels16_x2_mmxext;
        c->put_pixels_tab[0][2] = put_pixels16_y2_mmxext;

        c->avg_pixels_tab[0][0] = avg_pixels16_mmxext;
        c->avg_pixels_tab[0][1] = avg_pixels16_x2_mmxext;
        c->avg_pixels_tab[0][2] = avg_pixels16_y2_mmxext;

        c->put_pixels_tab[1][1] = put_pixels8_x2_mmxext;
        c->put_pixels_tab[1][2] = put_pixels8_y2_mmxext;

        c->avg_pixels_tab[1][0] = avg_pixels8_mmxext;
        c->avg_pixels_tab[1][1] = avg_pixels8_x2_mmxext;
        c->avg_pixels_tab[1][2] = avg_pixels8_y2_mmxext;
    }

    if (!(avctx->flags & CODEC_FLAG_BITEXACT)) {
        if (!high_bit_depth) {
            c->put_no_rnd_pixels_tab[0][1] = put_no_rnd_pixels16_x2_mmxext;
            c->put_no_rnd_pixels_tab[0][2] = put_no_rnd_pixels16_y2_mmxext;
            c->put_no_rnd_pixels_tab[1][1] = put_no_rnd_pixels8_x2_mmxext;
            c->put_no_rnd_pixels_tab[1][2] = put_no_rnd_pixels8_y2_mmxext;

            c->avg_pixels_tab[0][3] = avg_pixels16_xy2_mmxext;
            c->avg_pixels_tab[1][3] = avg_pixels8_xy2_mmxext;
        }
    }

    if (CONFIG_VP3_DECODER && (avctx->codec_id == AV_CODEC_ID_VP3 ||
                               avctx->codec_id == AV_CODEC_ID_THEORA)) {
        c->put_no_rnd_pixels_tab[1][1] = put_no_rnd_pixels8_x2_exact_mmxext;
        c->put_no_rnd_pixels_tab[1][2] = put_no_rnd_pixels8_y2_exact_mmxext;
    }
#endif /* HAVE_INLINE_ASM */

#if HAVE_MMXEXT_EXTERNAL
    if (CONFIG_H264QPEL) {
        if (!high_bit_depth) {
            SET_QPEL_FUNCS(put_h264_qpel, 0, 16, mmxext, );
            SET_QPEL_FUNCS(put_h264_qpel, 1,  8, mmxext, );
            SET_QPEL_FUNCS(put_h264_qpel, 2,  4, mmxext, );
            SET_QPEL_FUNCS(avg_h264_qpel, 0, 16, mmxext, );
            SET_QPEL_FUNCS(avg_h264_qpel, 1,  8, mmxext, );
            SET_QPEL_FUNCS(avg_h264_qpel, 2,  4, mmxext, );
        } else if (bit_depth == 10) {
#if !ARCH_X86_64
            SET_QPEL_FUNCS(avg_h264_qpel, 0, 16, 10_mmxext, ff_);
            SET_QPEL_FUNCS(put_h264_qpel, 0, 16, 10_mmxext, ff_);
            SET_QPEL_FUNCS(put_h264_qpel, 1,  8, 10_mmxext, ff_);
            SET_QPEL_FUNCS(avg_h264_qpel, 1,  8, 10_mmxext, ff_);
#endif
            SET_QPEL_FUNCS(put_h264_qpel, 2, 4,  10_mmxext, ff_);
            SET_QPEL_FUNCS(avg_h264_qpel, 2, 4,  10_mmxext, ff_);
        }
    }

    if (!high_bit_depth && CONFIG_H264CHROMA) {
        c->avg_h264_chroma_pixels_tab[0] = ff_avg_h264_chroma_mc8_rnd_mmxext;
        c->avg_h264_chroma_pixels_tab[1] = ff_avg_h264_chroma_mc4_mmxext;
        c->avg_h264_chroma_pixels_tab[2] = ff_avg_h264_chroma_mc2_mmxext;
        c->put_h264_chroma_pixels_tab[2] = ff_put_h264_chroma_mc2_mmxext;
    }
    if (bit_depth == 10 && CONFIG_H264CHROMA) {
        c->put_h264_chroma_pixels_tab[2] = ff_put_h264_chroma_mc2_10_mmxext;
        c->avg_h264_chroma_pixels_tab[2] = ff_avg_h264_chroma_mc2_10_mmxext;
        c->put_h264_chroma_pixels_tab[1] = ff_put_h264_chroma_mc4_10_mmxext;
        c->avg_h264_chroma_pixels_tab[1] = ff_avg_h264_chroma_mc4_10_mmxext;
    }

    /* slower than cmov version on AMD */
    if (!(mm_flags & AV_CPU_FLAG_3DNOW))
        c->add_hfyu_median_prediction = ff_add_hfyu_median_prediction_mmxext;

    c->scalarproduct_int16          = ff_scalarproduct_int16_mmxext;
    c->scalarproduct_and_madd_int16 = ff_scalarproduct_and_madd_int16_mmxext;

    if (avctx->flags & CODEC_FLAG_BITEXACT) {
        c->apply_window_int16 = ff_apply_window_int16_mmxext;
    } else {
        c->apply_window_int16 = ff_apply_window_int16_round_mmxext;
    }
#endif /* HAVE_MMXEXT_EXTERNAL */
}

static void dsputil_init_3dnow(DSPContext *c, AVCodecContext *avctx,
                               int mm_flags)
{
    const int high_bit_depth = avctx->bits_per_raw_sample > 8;

#if HAVE_INLINE_ASM
    if (!high_bit_depth) {
        c->put_pixels_tab[0][1] = put_pixels16_x2_3dnow;
        c->put_pixels_tab[0][2] = put_pixels16_y2_3dnow;

        c->avg_pixels_tab[0][0] = avg_pixels16_3dnow;
        c->avg_pixels_tab[0][1] = avg_pixels16_x2_3dnow;
        c->avg_pixels_tab[0][2] = avg_pixels16_y2_3dnow;

        c->put_pixels_tab[1][1] = put_pixels8_x2_3dnow;
        c->put_pixels_tab[1][2] = put_pixels8_y2_3dnow;

        c->avg_pixels_tab[1][0] = avg_pixels8_3dnow;
        c->avg_pixels_tab[1][1] = avg_pixels8_x2_3dnow;
        c->avg_pixels_tab[1][2] = avg_pixels8_y2_3dnow;

        if (!(avctx->flags & CODEC_FLAG_BITEXACT)){
            c->put_no_rnd_pixels_tab[0][1] = put_no_rnd_pixels16_x2_3dnow;
            c->put_no_rnd_pixels_tab[0][2] = put_no_rnd_pixels16_y2_3dnow;
            c->put_no_rnd_pixels_tab[1][1] = put_no_rnd_pixels8_x2_3dnow;
            c->put_no_rnd_pixels_tab[1][2] = put_no_rnd_pixels8_y2_3dnow;

            c->avg_pixels_tab[0][3] = avg_pixels16_xy2_3dnow;
            c->avg_pixels_tab[1][3] = avg_pixels8_xy2_3dnow;
        }
    }

    if (CONFIG_VP3_DECODER && (avctx->codec_id == AV_CODEC_ID_VP3 ||
                               avctx->codec_id == AV_CODEC_ID_THEORA)) {
        c->put_no_rnd_pixels_tab[1][1] = put_no_rnd_pixels8_x2_exact_3dnow;
        c->put_no_rnd_pixels_tab[1][2] = put_no_rnd_pixels8_y2_exact_3dnow;
    }
#endif /* HAVE_INLINE_ASM */

#if HAVE_YASM
    if (!high_bit_depth && CONFIG_H264CHROMA) {
        c->avg_h264_chroma_pixels_tab[0] = ff_avg_h264_chroma_mc8_rnd_3dnow;
        c->avg_h264_chroma_pixels_tab[1] = ff_avg_h264_chroma_mc4_3dnow;
    }
#endif /* HAVE_YASM */
}

static void dsputil_init_sse(DSPContext *c, AVCodecContext *avctx, int mm_flags)
{
    const int high_bit_depth = avctx->bits_per_raw_sample > 8;

#if HAVE_INLINE_ASM
    if (!high_bit_depth) {
        if (!(CONFIG_MPEG_XVMC_DECODER && avctx->xvmc_acceleration > 1)) {
            /* XvMCCreateBlocks() may not allocate 16-byte aligned blocks */
            c->clear_block  = clear_block_sse;
            c->clear_blocks = clear_blocks_sse;
        }
    }

    c->vector_clipf = vector_clipf_sse;
#endif /* HAVE_INLINE_ASM */
<<<<<<< HEAD

#if HAVE_YASM
    c->scalarproduct_float          = ff_scalarproduct_float_sse;

#if HAVE_INLINE_ASM && CONFIG_VIDEODSP
    c->gmc = gmc_sse;
#endif
#endif /* HAVE_YASM */
=======
>>>>>>> 73b704ac
}

static void dsputil_init_sse2(DSPContext *c, AVCodecContext *avctx,
                              int mm_flags)
{
    const int bit_depth      = avctx->bits_per_raw_sample;
    const int high_bit_depth = bit_depth > 8;

#if HAVE_SSE2_INLINE
    if (!high_bit_depth && avctx->idct_algo == FF_IDCT_XVIDMMX) {
        c->idct_put              = ff_idct_xvid_sse2_put;
        c->idct_add              = ff_idct_xvid_sse2_add;
        c->idct                  = ff_idct_xvid_sse2;
        c->idct_permutation_type = FF_SSE2_IDCT_PERM;
    }
#endif /* HAVE_SSE2_INLINE */

#if HAVE_SSE2_EXTERNAL
    if (!(mm_flags & AV_CPU_FLAG_SSE2SLOW)) {
        // these functions are slower than mmx on AMD, but faster on Intel
        if (!high_bit_depth) {
            c->put_pixels_tab[0][0]        = ff_put_pixels16_sse2;
            c->put_no_rnd_pixels_tab[0][0] = ff_put_pixels16_sse2;
            c->avg_pixels_tab[0][0]        = ff_avg_pixels16_sse2;
            if (CONFIG_H264QPEL)
                H264_QPEL_FUNCS(0, 0, sse2);
        }
    }

    if (!high_bit_depth && CONFIG_H264QPEL) {
        H264_QPEL_FUNCS(0, 1, sse2);
        H264_QPEL_FUNCS(0, 2, sse2);
        H264_QPEL_FUNCS(0, 3, sse2);
        H264_QPEL_FUNCS(1, 1, sse2);
        H264_QPEL_FUNCS(1, 2, sse2);
        H264_QPEL_FUNCS(1, 3, sse2);
        H264_QPEL_FUNCS(2, 1, sse2);
        H264_QPEL_FUNCS(2, 2, sse2);
        H264_QPEL_FUNCS(2, 3, sse2);
        H264_QPEL_FUNCS(3, 1, sse2);
        H264_QPEL_FUNCS(3, 2, sse2);
        H264_QPEL_FUNCS(3, 3, sse2);
    }

    if (bit_depth == 10) {
        if (CONFIG_H264QPEL) {
            SET_QPEL_FUNCS(put_h264_qpel, 0, 16, 10_sse2, ff_);
            SET_QPEL_FUNCS(put_h264_qpel, 1,  8, 10_sse2, ff_);
            SET_QPEL_FUNCS(avg_h264_qpel, 0, 16, 10_sse2, ff_);
            SET_QPEL_FUNCS(avg_h264_qpel, 1,  8, 10_sse2, ff_);
            H264_QPEL_FUNCS_10(1, 0, sse2_cache64);
            H264_QPEL_FUNCS_10(2, 0, sse2_cache64);
            H264_QPEL_FUNCS_10(3, 0, sse2_cache64);
        }
        if (CONFIG_H264CHROMA) {
            c->put_h264_chroma_pixels_tab[0] = ff_put_h264_chroma_mc8_10_sse2;
            c->avg_h264_chroma_pixels_tab[0] = ff_avg_h264_chroma_mc8_10_sse2;
        }
    }

    c->scalarproduct_int16          = ff_scalarproduct_int16_sse2;
    c->scalarproduct_and_madd_int16 = ff_scalarproduct_and_madd_int16_sse2;
    if (mm_flags & AV_CPU_FLAG_ATOM) {
        c->vector_clip_int32 = ff_vector_clip_int32_int_sse2;
    } else {
        c->vector_clip_int32 = ff_vector_clip_int32_sse2;
    }
    if (avctx->flags & CODEC_FLAG_BITEXACT) {
        c->apply_window_int16 = ff_apply_window_int16_sse2;
    } else if (!(mm_flags & AV_CPU_FLAG_SSE2SLOW)) {
        c->apply_window_int16 = ff_apply_window_int16_round_sse2;
    }
    c->bswap_buf = ff_bswap32_buf_sse2;
#endif /* HAVE_SSE2_EXTERNAL */
}

static void dsputil_init_ssse3(DSPContext *c, AVCodecContext *avctx,
                               int mm_flags)
{
#if HAVE_SSSE3_EXTERNAL
    const int high_bit_depth = avctx->bits_per_raw_sample > 8;
    const int bit_depth      = avctx->bits_per_raw_sample;

    if (!high_bit_depth && CONFIG_H264QPEL) {
        H264_QPEL_FUNCS(1, 0, ssse3);
        H264_QPEL_FUNCS(1, 1, ssse3);
        H264_QPEL_FUNCS(1, 2, ssse3);
        H264_QPEL_FUNCS(1, 3, ssse3);
        H264_QPEL_FUNCS(2, 0, ssse3);
        H264_QPEL_FUNCS(2, 1, ssse3);
        H264_QPEL_FUNCS(2, 2, ssse3);
        H264_QPEL_FUNCS(2, 3, ssse3);
        H264_QPEL_FUNCS(3, 0, ssse3);
        H264_QPEL_FUNCS(3, 1, ssse3);
        H264_QPEL_FUNCS(3, 2, ssse3);
        H264_QPEL_FUNCS(3, 3, ssse3);
    }
    if (bit_depth == 10 && CONFIG_H264QPEL) {
        H264_QPEL_FUNCS_10(1, 0, ssse3_cache64);
        H264_QPEL_FUNCS_10(2, 0, ssse3_cache64);
        H264_QPEL_FUNCS_10(3, 0, ssse3_cache64);
    }
    if (!high_bit_depth && CONFIG_H264CHROMA) {
        c->put_h264_chroma_pixels_tab[0] = ff_put_h264_chroma_mc8_rnd_ssse3;
        c->avg_h264_chroma_pixels_tab[0] = ff_avg_h264_chroma_mc8_rnd_ssse3;
        c->put_h264_chroma_pixels_tab[1] = ff_put_h264_chroma_mc4_ssse3;
        c->avg_h264_chroma_pixels_tab[1] = ff_avg_h264_chroma_mc4_ssse3;
    }
    c->add_hfyu_left_prediction = ff_add_hfyu_left_prediction_ssse3;
    if (mm_flags & AV_CPU_FLAG_SSE4) // not really sse4, just slow on Conroe
        c->add_hfyu_left_prediction = ff_add_hfyu_left_prediction_sse4;

    if (mm_flags & AV_CPU_FLAG_ATOM)
        c->apply_window_int16 = ff_apply_window_int16_ssse3_atom;
    else
        c->apply_window_int16 = ff_apply_window_int16_ssse3;
    if (!(mm_flags & (AV_CPU_FLAG_SSE42|AV_CPU_FLAG_3DNOW))) // cachesplit
        c->scalarproduct_and_madd_int16 = ff_scalarproduct_and_madd_int16_ssse3;
    c->bswap_buf = ff_bswap32_buf_ssse3;
#endif /* HAVE_SSSE3_EXTERNAL */
}

static void dsputil_init_sse4(DSPContext *c, AVCodecContext *avctx,
                              int mm_flags)
{
#if HAVE_SSE4_EXTERNAL
    c->vector_clip_int32 = ff_vector_clip_int32_sse4;
#endif /* HAVE_SSE4_EXTERNAL */
}

static void dsputil_init_avx(DSPContext *c, AVCodecContext *avctx, int mm_flags)
{
#if HAVE_AVX_EXTERNAL
    const int bit_depth = avctx->bits_per_raw_sample;

    if (bit_depth == 10) {
        // AVX implies !cache64.
        // TODO: Port cache(32|64) detection from x264.
        if (CONFIG_H264QPEL) {
            H264_QPEL_FUNCS_10(1, 0, sse2);
            H264_QPEL_FUNCS_10(2, 0, sse2);
            H264_QPEL_FUNCS_10(3, 0, sse2);
        }

        if (CONFIG_H264CHROMA) {
            c->put_h264_chroma_pixels_tab[0] = ff_put_h264_chroma_mc8_10_avx;
            c->avg_h264_chroma_pixels_tab[0] = ff_avg_h264_chroma_mc8_10_avx;
        }
    }
#endif /* HAVE_AVX_EXTERNAL */
}

void ff_dsputil_init_mmx(DSPContext *c, AVCodecContext *avctx)
{
    int mm_flags = av_get_cpu_flags();

#if HAVE_7REGS && HAVE_INLINE_ASM
    if (mm_flags & AV_CPU_FLAG_CMOV)
        c->add_hfyu_median_prediction = add_hfyu_median_prediction_cmov;
#endif

    if (mm_flags & AV_CPU_FLAG_MMX) {
#if HAVE_INLINE_ASM
        const int idct_algo = avctx->idct_algo;

        if (avctx->lowres == 0 && avctx->bits_per_raw_sample <= 8) {
            if (idct_algo == FF_IDCT_AUTO || idct_algo == FF_IDCT_SIMPLEMMX) {
                c->idct_put              = ff_simple_idct_put_mmx;
                c->idct_add              = ff_simple_idct_add_mmx;
                c->idct                  = ff_simple_idct_mmx;
                c->idct_permutation_type = FF_SIMPLE_IDCT_PERM;
#if CONFIG_GPL
            } else if (idct_algo == FF_IDCT_LIBMPEG2MMX) {
                if (mm_flags & AV_CPU_FLAG_MMX2) {
                    c->idct_put = ff_libmpeg2mmx2_idct_put;
                    c->idct_add = ff_libmpeg2mmx2_idct_add;
                    c->idct     = ff_mmxext_idct;
                } else {
                    c->idct_put = ff_libmpeg2mmx_idct_put;
                    c->idct_add = ff_libmpeg2mmx_idct_add;
                    c->idct     = ff_mmx_idct;
                }
                c->idct_permutation_type = FF_LIBMPEG2_IDCT_PERM;
#endif
            } else if (idct_algo == FF_IDCT_XVIDMMX) {
                if (mm_flags & AV_CPU_FLAG_SSE2) {
                    c->idct_put              = ff_idct_xvid_sse2_put;
                    c->idct_add              = ff_idct_xvid_sse2_add;
                    c->idct                  = ff_idct_xvid_sse2;
                    c->idct_permutation_type = FF_SSE2_IDCT_PERM;
                } else if (mm_flags & AV_CPU_FLAG_MMXEXT) {
                    c->idct_put              = ff_idct_xvid_mmxext_put;
                    c->idct_add              = ff_idct_xvid_mmxext_add;
                    c->idct                  = ff_idct_xvid_mmxext;
                } else {
                    c->idct_put              = ff_idct_xvid_mmx_put;
                    c->idct_add              = ff_idct_xvid_mmx_add;
                    c->idct                  = ff_idct_xvid_mmx;
                }
            }
        }
#endif /* HAVE_INLINE_ASM */

        dsputil_init_mmx(c, avctx, mm_flags);
    }

    if (mm_flags & AV_CPU_FLAG_MMXEXT)
        dsputil_init_mmxext(c, avctx, mm_flags);

    if (mm_flags & AV_CPU_FLAG_3DNOW)
        dsputil_init_3dnow(c, avctx, mm_flags);

    if (mm_flags & AV_CPU_FLAG_SSE)
        dsputil_init_sse(c, avctx, mm_flags);

    if (mm_flags & AV_CPU_FLAG_SSE2)
        dsputil_init_sse2(c, avctx, mm_flags);

    if (mm_flags & AV_CPU_FLAG_SSSE3)
        dsputil_init_ssse3(c, avctx, mm_flags);

    if (mm_flags & AV_CPU_FLAG_SSE4)
        dsputil_init_sse4(c, avctx, mm_flags);

    if (mm_flags & AV_CPU_FLAG_AVX)
        dsputil_init_avx(c, avctx, mm_flags);

    if (CONFIG_ENCODERS)
        ff_dsputilenc_init_mmx(c, avctx);
}<|MERGE_RESOLUTION|>--- conflicted
+++ resolved
@@ -2248,17 +2248,12 @@
 
     c->vector_clipf = vector_clipf_sse;
 #endif /* HAVE_INLINE_ASM */
-<<<<<<< HEAD
 
 #if HAVE_YASM
-    c->scalarproduct_float          = ff_scalarproduct_float_sse;
-
 #if HAVE_INLINE_ASM && CONFIG_VIDEODSP
     c->gmc = gmc_sse;
 #endif
 #endif /* HAVE_YASM */
-=======
->>>>>>> 73b704ac
 }
 
 static void dsputil_init_sse2(DSPContext *c, AVCodecContext *avctx,
