--- conflicted
+++ resolved
@@ -1037,28 +1037,9 @@
         ref_count[0] = ref_count[1] = 0;
     }
 
-<<<<<<< HEAD
-    if (list_count   != sl->list_count   ||
-        ref_count[0] != sl->ref_count[0] ||
-        ref_count[1] != sl->ref_count[1]) {
-        sl->ref_count[0] = ref_count[0];
-        sl->ref_count[1] = ref_count[1];
-        sl->list_count   = list_count;
-        return 1;
-    }
-=======
-    max_refs = h->picture_structure == PICT_FRAME ? 16 : 32;
-
-    if (ref_count[0] > max_refs || ref_count[1] > max_refs) {
-        av_log(h->avctx, AV_LOG_ERROR, "reference overflow\n");
-        sl->ref_count[0] = sl->ref_count[1] = 0;
-        return AVERROR_INVALIDDATA;
-    }
-
     sl->ref_count[0] = ref_count[0];
     sl->ref_count[1] = ref_count[1];
     sl->list_count   = list_count;
->>>>>>> 56b17a33
 
     return 0;
 }
