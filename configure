--- conflicted
+++ resolved
@@ -4895,14 +4895,10 @@
         enabled shared && enable_weak pic
     ;;
     x86)
-<<<<<<< HEAD
-        check_64bit x86_32 x86_64 'sizeof(void *) > 4'
+        check_64bit x86_32 x86_64
         # Treat x32 as x64 for now. Note it also needs pic if shared
         test "$subarch" = "x86_32" && check_cpp_condition stddef.h 'defined(__x86_64__)' &&
             subarch=x86_64 && enable x86_64 && disable x86_32
-=======
-        check_64bit x86_32 x86_64
->>>>>>> fd36cf6b
         if enabled x86_64; then
             enabled shared && enable_weak pic
             objformat=elf64
