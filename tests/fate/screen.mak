FATE_SCREEN += fate-cscd
fate-cscd: CMD = framecrc -i $(SAMPLES)/CSCD/sample_video.avi -an -vsync 0 -pix_fmt rgb24

FATE_SCREEN += fate-dxtory
fate-dxtory: CMD = framecrc -i $(SAMPLES)/dxtory/dxtory_mic.avi

<<<<<<< HEAD
FATE_SCREEN += fate-fraps-v0
fate-fraps-v0: CMD = framecrc -i $(SAMPLES)/fraps/Griffin_Ragdoll01-partial.avi

FATE_SCREEN += fate-fraps-v1
fate-fraps-v1: CMD = framecrc -i $(SAMPLES)/fraps/sample-v1.avi -an

FATE_SCREEN += fate-fraps-v2
fate-fraps-v2: CMD = framecrc -i $(SAMPLES)/fraps/test3-nosound-partial.avi

FATE_SCREEN += fate-fraps-v3
fate-fraps-v3: CMD = framecrc -i $(SAMPLES)/fraps/psclient-partial.avi -pix_fmt rgb24

FATE_SCREEN += fate-fraps-v4
fate-fraps-v4: CMD = framecrc -i $(SAMPLES)/fraps/WoW_2006-11-03_14-58-17-19-nosound-partial.avi

FATE_SCREEN += fate-fraps-v5
fate-fraps-v5: CMD = framecrc -i $(SAMPLES)/fraps/fraps-v5-bouncing-balls-partial.avi

FATE_SCREEN += fate-tscc-15bit
fate-tscc-15bit: CMD = framecrc -i $(SAMPLES)/tscc/oneminute.avi -t 15 -pix_fmt rgb24

FATE_SCREEN += fate-tscc-32bit
fate-tscc-32bit: CMD = framecrc -i $(SAMPLES)/tscc/2004-12-17-uebung9-partial.avi -pix_fmt rgb24 -an

FATE_SCREEN += fate-vmnc-16bit
fate-vmnc-16bit: CMD = framecrc -i $(SAMPLES)/VMnc/test.avi -pix_fmt rgb24

FATE_SCREEN += fate-vmnc-32bit
fate-vmnc-32bit: CMD = framecrc -i $(SAMPLES)/VMnc/VS2k5DebugDemo-01-partial.avi -pix_fmt rgb24

FATE_SCREEN += fate-zmbv-8bit
fate-zmbv-8bit: CMD = framecrc -i $(SAMPLES)/zmbv/wc2_001-partial.avi -an -pix_fmt rgb24

FATE_SCREEN += fate-zmbv-15bit
fate-zmbv-15bit: CMD = framecrc -i $(SAMPLES)/zmbv/zmbv_15bit.avi -pix_fmt rgb24 -t 25

FATE_SCREEN += fate-zmbv-16bit
fate-zmbv-16bit: CMD = framecrc -i $(SAMPLES)/zmbv/zmbv_16bit.avi -pix_fmt rgb24 -t 25

FATE_SCREEN += fate-zmbv-32bit
fate-zmbv-32bit: CMD = framecrc -i $(SAMPLES)/zmbv/zmbv_32bit.avi -pix_fmt rgb24 -t 25

FATE_TESTS += $(FATE_SCREEN)
fate-screen: $(FATE_SCREEN)
=======
FATE_FRAPS += fate-fraps-v0
fate-fraps-v0: CMD = framecrc -i $(SAMPLES)/fraps/Griffin_Ragdoll01-partial.avi

FATE_FRAPS += fate-fraps-v1
fate-fraps-v1: CMD = framecrc -i $(SAMPLES)/fraps/sample-v1.avi -an

FATE_FRAPS += fate-fraps-v2
fate-fraps-v2: CMD = framecrc -i $(SAMPLES)/fraps/test3-nosound-partial.avi

FATE_FRAPS += fate-fraps-v3
fate-fraps-v3: CMD = framecrc -i $(SAMPLES)/fraps/psclient-partial.avi -pix_fmt rgb24

FATE_FRAPS += fate-fraps-v4
fate-fraps-v4: CMD = framecrc -i $(SAMPLES)/fraps/WoW_2006-11-03_14-58-17-19-nosound-partial.avi

FATE_FRAPS += fate-fraps-v5
fate-fraps-v5: CMD = framecrc -i $(SAMPLES)/fraps/fraps-v5-bouncing-balls-partial.avi

FATE_TESTS += $(FATE_FRAPS)
fate-fraps: $(FATE_FRAPS)

FATE_TSCC += fate-tscc-15bit
fate-tscc-15bit: CMD = framecrc -i $(SAMPLES)/tscc/oneminute.avi -t 15 -pix_fmt rgb24

FATE_TSCC += fate-tscc-32bit
fate-tscc-32bit: CMD = framecrc -i $(SAMPLES)/tscc/2004-12-17-uebung9-partial.avi -pix_fmt rgb24 -an

FATE_TESTS += $(FATE_TSCC)
fate-tscc: $(FATE_TSCC)

FATE_VMNC += fate-vmnc-16bit
fate-vmnc-16bit: CMD = framecrc -i $(SAMPLES)/VMnc/test.avi -pix_fmt rgb24

FATE_VMNC += fate-vmnc-32bit
fate-vmnc-32bit: CMD = framecrc -i $(SAMPLES)/VMnc/VS2k5DebugDemo-01-partial.avi -pix_fmt rgb24

FATE_TESTS += $(FATE_VMNC)
fate-vmnc: $(FATE_VMNC)

FATE_ZMBV += fate-zmbv-8bit
fate-zmbv-8bit: CMD = framecrc -i $(SAMPLES)/zmbv/wc2_001-partial.avi -an -pix_fmt rgb24

FATE_ZMBV += fate-zmbv-15bit
fate-zmbv-15bit: CMD = framecrc -i $(SAMPLES)/zmbv/zmbv_15bit.avi -pix_fmt rgb24 -t 25

FATE_ZMBV += fate-zmbv-16bit
fate-zmbv-16bit: CMD = framecrc -i $(SAMPLES)/zmbv/zmbv_16bit.avi -pix_fmt rgb24 -t 25

FATE_ZMBV += fate-zmbv-32bit
fate-zmbv-32bit: CMD = framecrc -i $(SAMPLES)/zmbv/zmbv_32bit.avi -pix_fmt rgb24 -t 25

FATE_TESTS += $(FATE_ZMBV)
fate-zmbv: $(FATE_ZMBV)
>>>>>>> a85ce653
<|MERGE_RESOLUTION|>--- conflicted
+++ resolved
@@ -4,52 +4,6 @@
 FATE_SCREEN += fate-dxtory
 fate-dxtory: CMD = framecrc -i $(SAMPLES)/dxtory/dxtory_mic.avi
 
-<<<<<<< HEAD
-FATE_SCREEN += fate-fraps-v0
-fate-fraps-v0: CMD = framecrc -i $(SAMPLES)/fraps/Griffin_Ragdoll01-partial.avi
-
-FATE_SCREEN += fate-fraps-v1
-fate-fraps-v1: CMD = framecrc -i $(SAMPLES)/fraps/sample-v1.avi -an
-
-FATE_SCREEN += fate-fraps-v2
-fate-fraps-v2: CMD = framecrc -i $(SAMPLES)/fraps/test3-nosound-partial.avi
-
-FATE_SCREEN += fate-fraps-v3
-fate-fraps-v3: CMD = framecrc -i $(SAMPLES)/fraps/psclient-partial.avi -pix_fmt rgb24
-
-FATE_SCREEN += fate-fraps-v4
-fate-fraps-v4: CMD = framecrc -i $(SAMPLES)/fraps/WoW_2006-11-03_14-58-17-19-nosound-partial.avi
-
-FATE_SCREEN += fate-fraps-v5
-fate-fraps-v5: CMD = framecrc -i $(SAMPLES)/fraps/fraps-v5-bouncing-balls-partial.avi
-
-FATE_SCREEN += fate-tscc-15bit
-fate-tscc-15bit: CMD = framecrc -i $(SAMPLES)/tscc/oneminute.avi -t 15 -pix_fmt rgb24
-
-FATE_SCREEN += fate-tscc-32bit
-fate-tscc-32bit: CMD = framecrc -i $(SAMPLES)/tscc/2004-12-17-uebung9-partial.avi -pix_fmt rgb24 -an
-
-FATE_SCREEN += fate-vmnc-16bit
-fate-vmnc-16bit: CMD = framecrc -i $(SAMPLES)/VMnc/test.avi -pix_fmt rgb24
-
-FATE_SCREEN += fate-vmnc-32bit
-fate-vmnc-32bit: CMD = framecrc -i $(SAMPLES)/VMnc/VS2k5DebugDemo-01-partial.avi -pix_fmt rgb24
-
-FATE_SCREEN += fate-zmbv-8bit
-fate-zmbv-8bit: CMD = framecrc -i $(SAMPLES)/zmbv/wc2_001-partial.avi -an -pix_fmt rgb24
-
-FATE_SCREEN += fate-zmbv-15bit
-fate-zmbv-15bit: CMD = framecrc -i $(SAMPLES)/zmbv/zmbv_15bit.avi -pix_fmt rgb24 -t 25
-
-FATE_SCREEN += fate-zmbv-16bit
-fate-zmbv-16bit: CMD = framecrc -i $(SAMPLES)/zmbv/zmbv_16bit.avi -pix_fmt rgb24 -t 25
-
-FATE_SCREEN += fate-zmbv-32bit
-fate-zmbv-32bit: CMD = framecrc -i $(SAMPLES)/zmbv/zmbv_32bit.avi -pix_fmt rgb24 -t 25
-
-FATE_TESTS += $(FATE_SCREEN)
-fate-screen: $(FATE_SCREEN)
-=======
 FATE_FRAPS += fate-fraps-v0
 fate-fraps-v0: CMD = framecrc -i $(SAMPLES)/fraps/Griffin_Ragdoll01-partial.avi
 
@@ -68,7 +22,7 @@
 FATE_FRAPS += fate-fraps-v5
 fate-fraps-v5: CMD = framecrc -i $(SAMPLES)/fraps/fraps-v5-bouncing-balls-partial.avi
 
-FATE_TESTS += $(FATE_FRAPS)
+FATE_SCREEN += $(FATE_FRAPS)
 fate-fraps: $(FATE_FRAPS)
 
 FATE_TSCC += fate-tscc-15bit
@@ -77,7 +31,7 @@
 FATE_TSCC += fate-tscc-32bit
 fate-tscc-32bit: CMD = framecrc -i $(SAMPLES)/tscc/2004-12-17-uebung9-partial.avi -pix_fmt rgb24 -an
 
-FATE_TESTS += $(FATE_TSCC)
+FATE_SCREEN += $(FATE_TSCC)
 fate-tscc: $(FATE_TSCC)
 
 FATE_VMNC += fate-vmnc-16bit
@@ -86,7 +40,7 @@
 FATE_VMNC += fate-vmnc-32bit
 fate-vmnc-32bit: CMD = framecrc -i $(SAMPLES)/VMnc/VS2k5DebugDemo-01-partial.avi -pix_fmt rgb24
 
-FATE_TESTS += $(FATE_VMNC)
+FATE_SCREEN += $(FATE_VMNC)
 fate-vmnc: $(FATE_VMNC)
 
 FATE_ZMBV += fate-zmbv-8bit
@@ -101,6 +55,8 @@
 FATE_ZMBV += fate-zmbv-32bit
 fate-zmbv-32bit: CMD = framecrc -i $(SAMPLES)/zmbv/zmbv_32bit.avi -pix_fmt rgb24 -t 25
 
-FATE_TESTS += $(FATE_ZMBV)
+FATE_SCREEN += $(FATE_ZMBV)
 fate-zmbv: $(FATE_ZMBV)
->>>>>>> a85ce653
+
+FATE_TESTS += $(FATE_SCREEN)
+fate-screen: $(FATE_SCREEN)