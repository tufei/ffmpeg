--- conflicted
+++ resolved
@@ -10,17 +10,13 @@
 FATE_VIDEO-$(call DEMDEC, AVI, AASC) += fate-aasc
 fate-aasc: CMD = framecrc -i $(TARGET_SAMPLES)/aasc/AASC-1.5MB.AVI -pix_fmt rgb24
 
-<<<<<<< HEAD
 FATE_VIDEO-$(call DEMDEC, MOV, AIC) += fate-aic
 fate-aic: CMD = framecrc -idct simple -i $(TARGET_SAMPLES)/aic/small_apple_intermediate_codec.mov -an -vframes 15
 
+FATE_VIDEO-$(call DEMDEC, MOV, AIC) += fate-aic-oddsize
+fate-aic-oddsize: CMD = framecrc -i $(TARGET_SAMPLES)/aic/aic_odd_dimensions.mov
+
 FATE_VIDEO-$(call DEMDEC, MM, MMVIDEO) += fate-alg-mm
-=======
-FATE_SAMPLES_AVCONV-$(call DEMDEC, MOV, AIC) += fate-aic-oddsize
-fate-aic-oddsize: CMD = framecrc -i $(TARGET_SAMPLES)/aic/aic_odd_dimensions.mov
-
-FATE_SAMPLES_AVCONV-$(call DEMDEC, MM, MMVIDEO) += fate-alg-mm
->>>>>>> 994d8f30
 fate-alg-mm: CMD = framecrc -i $(TARGET_SAMPLES)/alg-mm/ibmlogo.mm -an -pix_fmt rgb24
 
 FATE_VIDEO-$(call DEMDEC, AVI, AMV) += fate-amv
