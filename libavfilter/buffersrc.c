/*
 * Copyright (c) 2008 Vitor Sessak
 *
 * This file is part of FFmpeg.
 *
 * FFmpeg is free software; you can redistribute it and/or
 * modify it under the terms of the GNU Lesser General Public
 * License as published by the Free Software Foundation; either
 * version 2.1 of the License, or (at your option) any later version.
 *
 * FFmpeg is distributed in the hope that it will be useful,
 * but WITHOUT ANY WARRANTY; without even the implied warranty of
 * MERCHANTABILITY or FITNESS FOR A PARTICULAR PURPOSE.  See the GNU
 * Lesser General Public License for more details.
 *
 * You should have received a copy of the GNU Lesser General Public
 * License along with FFmpeg; if not, write to the Free Software
 * Foundation, Inc., 51 Franklin Street, Fifth Floor, Boston, MA 02110-1301 USA
 */

/**
 * @file
 * memory buffer source filter
 */

#include <float.h>

#include "libavutil/channel_layout.h"
#include "libavutil/common.h"
#include "libavutil/fifo.h"
#include "libavutil/frame.h"
#include "libavutil/imgutils.h"
#include "libavutil/internal.h"
#include "libavutil/opt.h"
#include "libavutil/samplefmt.h"
#include "audio.h"
#include "avfilter.h"
#include "buffersrc.h"
#include "formats.h"
#include "internal.h"
#include "video.h"
#include "avcodec.h"

typedef struct BufferSourceContext {
    const AVClass    *class;
    AVFifoBuffer     *fifo;
    AVRational        time_base;     ///< time_base to set in the output link
    AVRational        frame_rate;    ///< frame_rate to set in the output link
    unsigned          nb_failed_requests;
    unsigned          warning_limit;

    /* video only */
    int               w, h;
    enum AVPixelFormat  pix_fmt;
    AVRational        pixel_aspect;
    char              *sws_param;

    /* audio only */
    int sample_rate;
    enum AVSampleFormat sample_fmt;
    int channels;
    uint64_t channel_layout;
    char    *channel_layout_str;

    int eof;
} BufferSourceContext;

#define CHECK_VIDEO_PARAM_CHANGE(s, c, width, height, format)\
    if (c->w != width || c->h != height || c->pix_fmt != format) {\
        av_log(s, AV_LOG_INFO, "Changing frame properties on the fly is not supported by all filters.\n");\
    }

#define CHECK_AUDIO_PARAM_CHANGE(s, c, srate, ch_layout, ch_count, format)\
    if (c->sample_fmt != format || c->sample_rate != srate ||\
        c->channel_layout != ch_layout || c->channels != ch_count) {\
        av_log(s, AV_LOG_ERROR, "Changing frame properties on the fly is not supported.\n");\
        return AVERROR(EINVAL);\
    }

int attribute_align_arg av_buffersrc_write_frame(AVFilterContext *ctx, const AVFrame *frame)
{
    return av_buffersrc_add_frame_flags(ctx, (AVFrame *)frame,
                                        AV_BUFFERSRC_FLAG_KEEP_REF);
}

int attribute_align_arg av_buffersrc_add_frame(AVFilterContext *ctx, AVFrame *frame)
{
    return av_buffersrc_add_frame_flags(ctx, frame, 0);
}

static int av_buffersrc_add_frame_internal(AVFilterContext *ctx,
                                           AVFrame *frame, int flags);

int attribute_align_arg av_buffersrc_add_frame_flags(AVFilterContext *ctx, AVFrame *frame, int flags)
{
    AVFrame *copy = NULL;
    int ret = 0;

    if (frame && frame->channel_layout &&
        av_get_channel_layout_nb_channels(frame->channel_layout) != av_frame_get_channels(frame)) {
        av_log(ctx, AV_LOG_ERROR, "Layout indicates a different number of channels than actually present\n");
        return AVERROR(EINVAL);
    }

    if (!(flags & AV_BUFFERSRC_FLAG_KEEP_REF) || !frame)
        return av_buffersrc_add_frame_internal(ctx, frame, flags);

    if (!(copy = av_frame_alloc()))
        return AVERROR(ENOMEM);
    ret = av_frame_ref(copy, frame);
    if (ret >= 0)
        ret = av_buffersrc_add_frame_internal(ctx, copy, flags);

    av_frame_free(&copy);
    return ret;
}

static int av_buffersrc_add_frame_internal(AVFilterContext *ctx,
                                           AVFrame *frame, int flags)
{
    BufferSourceContext *s = ctx->priv;
    AVFrame *copy;
    int refcounted, ret;

    s->nb_failed_requests = 0;

    if (!frame) {
        s->eof = 1;
        return 0;
    } else if (s->eof)
        return AVERROR(EINVAL);

    refcounted = !!frame->buf[0];

    if (!(flags & AV_BUFFERSRC_FLAG_NO_CHECK_FORMAT)) {

    switch (ctx->outputs[0]->type) {
    case AVMEDIA_TYPE_VIDEO:
        CHECK_VIDEO_PARAM_CHANGE(ctx, s, frame->width, frame->height,
                                 frame->format);
        break;
    case AVMEDIA_TYPE_AUDIO:
        /* For layouts unknown on input but known on link after negotiation. */
        if (!frame->channel_layout)
            frame->channel_layout = s->channel_layout;
        CHECK_AUDIO_PARAM_CHANGE(ctx, s, frame->sample_rate, frame->channel_layout,
                                 av_frame_get_channels(frame), frame->format);
        break;
    default:
        return AVERROR(EINVAL);
    }

    }

    if (!av_fifo_space(s->fifo) &&
        (ret = av_fifo_realloc2(s->fifo, av_fifo_size(s->fifo) +
                                         sizeof(copy))) < 0)
        return ret;

    if (!(copy = av_frame_alloc()))
        return AVERROR(ENOMEM);

    if (refcounted) {
        av_frame_move_ref(copy, frame);
    } else {
        ret = av_frame_ref(copy, frame);
        if (ret < 0) {
            av_frame_free(&copy);
            return ret;
        }
    }

    if ((ret = av_fifo_generic_write(s->fifo, &copy, sizeof(copy), NULL)) < 0) {
        if (refcounted)
            av_frame_move_ref(frame, copy);
        av_frame_free(&copy);
        return ret;
    }

    if ((flags & AV_BUFFERSRC_FLAG_PUSH))
        if ((ret = ctx->output_pads[0].request_frame(ctx->outputs[0])) < 0)
            return ret;

    return 0;
}

<<<<<<< HEAD
#if FF_API_AVFILTERBUFFER
FF_DISABLE_DEPRECATION_WARNINGS
static void compat_free_buffer(void *opaque, uint8_t *data)
{
    AVFilterBufferRef *buf = opaque;
    AV_NOWARN_DEPRECATED(
    avfilter_unref_buffer(buf);
    )
}

static void compat_unref_buffer(void *opaque, uint8_t *data)
{
    AVBufferRef *buf = opaque;
    AV_NOWARN_DEPRECATED(
    av_buffer_unref(&buf);
    )
}

int av_buffersrc_add_ref(AVFilterContext *ctx, AVFilterBufferRef *buf,
                         int flags)
{
    BufferSourceContext *s = ctx->priv;
    AVFrame *frame = NULL;
    AVBufferRef *dummy_buf = NULL;
    int ret = 0, planes, i;

    if (!buf) {
        s->eof = 1;
        return 0;
    } else if (s->eof)
        return AVERROR(EINVAL);

    frame = av_frame_alloc();
    if (!frame)
        return AVERROR(ENOMEM);

    dummy_buf = av_buffer_create(NULL, 0, compat_free_buffer, buf,
                                 (buf->perms & AV_PERM_WRITE) ? 0 : AV_BUFFER_FLAG_READONLY);
    if (!dummy_buf) {
        ret = AVERROR(ENOMEM);
        goto fail;
    }

    AV_NOWARN_DEPRECATED(
    if ((ret = avfilter_copy_buf_props(frame, buf)) < 0)
        goto fail;
    )

#define WRAP_PLANE(ref_out, data, data_size)                            \
do {                                                                    \
    AVBufferRef *dummy_ref = av_buffer_ref(dummy_buf);                  \
    if (!dummy_ref) {                                                   \
        ret = AVERROR(ENOMEM);                                          \
        goto fail;                                                      \
    }                                                                   \
    ref_out = av_buffer_create(data, data_size, compat_unref_buffer,    \
                               dummy_ref, (buf->perms & AV_PERM_WRITE) ? 0 : AV_BUFFER_FLAG_READONLY);                           \
    if (!ref_out) {                                                     \
        av_buffer_unref(&dummy_ref);                                    \
        av_frame_unref(frame);                                          \
        ret = AVERROR(ENOMEM);                                          \
        goto fail;                                                      \
    }                                                                   \
} while (0)

    if (ctx->outputs[0]->type  == AVMEDIA_TYPE_VIDEO) {
        const AVPixFmtDescriptor *desc = av_pix_fmt_desc_get(frame->format);

        planes = av_pix_fmt_count_planes(frame->format);
        if (!desc || planes <= 0) {
            ret = AVERROR(EINVAL);
            goto fail;
        }

        for (i = 0; i < planes; i++) {
            int v_shift    = (i == 1 || i == 2) ? desc->log2_chroma_h : 0;
            int plane_size = (frame->height >> v_shift) * frame->linesize[i];

            WRAP_PLANE(frame->buf[i], frame->data[i], plane_size);
        }
    } else {
        int planar = av_sample_fmt_is_planar(frame->format);
        int channels = av_get_channel_layout_nb_channels(frame->channel_layout);

        planes = planar ? channels : 1;

        if (planes > FF_ARRAY_ELEMS(frame->buf)) {
            frame->nb_extended_buf = planes - FF_ARRAY_ELEMS(frame->buf);
            frame->extended_buf = av_mallocz_array(sizeof(*frame->extended_buf),
                                             frame->nb_extended_buf);
            if (!frame->extended_buf) {
                ret = AVERROR(ENOMEM);
                goto fail;
            }
        }

        for (i = 0; i < FFMIN(planes, FF_ARRAY_ELEMS(frame->buf)); i++)
            WRAP_PLANE(frame->buf[i], frame->extended_data[i], frame->linesize[0]);

        for (i = 0; i < planes - FF_ARRAY_ELEMS(frame->buf); i++)
            WRAP_PLANE(frame->extended_buf[i],
                       frame->extended_data[i + FF_ARRAY_ELEMS(frame->buf)],
                       frame->linesize[0]);
    }

    ret = av_buffersrc_add_frame_flags(ctx, frame, flags);

fail:
    av_buffer_unref(&dummy_buf);
    av_frame_free(&frame);

    return ret;
}
FF_ENABLE_DEPRECATION_WARNINGS

int av_buffersrc_buffer(AVFilterContext *ctx, AVFilterBufferRef *buf)
{
    return av_buffersrc_add_ref(ctx, buf, 0);
}
#endif

=======
>>>>>>> f6974fe6
static av_cold int init_video(AVFilterContext *ctx)
{
    BufferSourceContext *c = ctx->priv;

    if (c->pix_fmt == AV_PIX_FMT_NONE || !c->w || !c->h || av_q2d(c->time_base) <= 0) {
        av_log(ctx, AV_LOG_ERROR, "Invalid parameters provided.\n");
        return AVERROR(EINVAL);
    }

    if (!(c->fifo = av_fifo_alloc(sizeof(AVFrame*))))
        return AVERROR(ENOMEM);

    av_log(ctx, AV_LOG_VERBOSE, "w:%d h:%d pixfmt:%s tb:%d/%d fr:%d/%d sar:%d/%d sws_param:%s\n",
           c->w, c->h, av_get_pix_fmt_name(c->pix_fmt),
           c->time_base.num, c->time_base.den, c->frame_rate.num, c->frame_rate.den,
           c->pixel_aspect.num, c->pixel_aspect.den, (char *)av_x_if_null(c->sws_param, ""));
    c->warning_limit = 100;
    return 0;
}

unsigned av_buffersrc_get_nb_failed_requests(AVFilterContext *buffer_src)
{
    return ((BufferSourceContext *)buffer_src->priv)->nb_failed_requests;
}

#define OFFSET(x) offsetof(BufferSourceContext, x)
#define A AV_OPT_FLAG_FILTERING_PARAM|AV_OPT_FLAG_AUDIO_PARAM
#define V AV_OPT_FLAG_FILTERING_PARAM|AV_OPT_FLAG_VIDEO_PARAM

static const AVOption buffer_options[] = {
    { "width",         NULL,                     OFFSET(w),                AV_OPT_TYPE_INT,      { .i64 = 0 }, 0, INT_MAX, V },
    { "video_size",    NULL,                     OFFSET(w),                AV_OPT_TYPE_IMAGE_SIZE,                .flags = V },
    { "height",        NULL,                     OFFSET(h),                AV_OPT_TYPE_INT,      { .i64 = 0 }, 0, INT_MAX, V },
    { "pix_fmt",       NULL,                     OFFSET(pix_fmt),          AV_OPT_TYPE_PIXEL_FMT, { .i64 = AV_PIX_FMT_NONE }, .min = AV_PIX_FMT_NONE, .max = INT_MAX, .flags = V },
#if FF_API_OLD_FILTER_OPTS
    /* those 4 are for compatibility with the old option passing system where each filter
     * did its own parsing */
    { "time_base_num", "deprecated, do not use", OFFSET(time_base.num),    AV_OPT_TYPE_INT,      { .i64 = 0 }, 0, INT_MAX, V },
    { "time_base_den", "deprecated, do not use", OFFSET(time_base.den),    AV_OPT_TYPE_INT,      { .i64 = 0 }, 0, INT_MAX, V },
    { "sar_num",       "deprecated, do not use", OFFSET(pixel_aspect.num), AV_OPT_TYPE_INT,      { .i64 = 0 }, 0, INT_MAX, V },
    { "sar_den",       "deprecated, do not use", OFFSET(pixel_aspect.den), AV_OPT_TYPE_INT,      { .i64 = 0 }, 0, INT_MAX, V },
#endif
    { "sar",           "sample aspect ratio",    OFFSET(pixel_aspect),     AV_OPT_TYPE_RATIONAL, { .dbl = 1 }, 0, DBL_MAX, V },
    { "pixel_aspect",  "sample aspect ratio",    OFFSET(pixel_aspect),     AV_OPT_TYPE_RATIONAL, { .dbl = 1 }, 0, DBL_MAX, V },
    { "time_base",     NULL,                     OFFSET(time_base),        AV_OPT_TYPE_RATIONAL, { .dbl = 0 }, 0, DBL_MAX, V },
    { "frame_rate",    NULL,                     OFFSET(frame_rate),       AV_OPT_TYPE_RATIONAL, { .dbl = 0 }, 0, DBL_MAX, V },
    { "sws_param",     NULL,                     OFFSET(sws_param),        AV_OPT_TYPE_STRING,                    .flags = V },
    { NULL },
};

AVFILTER_DEFINE_CLASS(buffer);

static const AVOption abuffer_options[] = {
    { "time_base",      NULL, OFFSET(time_base),           AV_OPT_TYPE_RATIONAL, { .dbl = 0 }, 0, INT_MAX, A },
    { "sample_rate",    NULL, OFFSET(sample_rate),         AV_OPT_TYPE_INT,      { .i64 = 0 }, 0, INT_MAX, A },
    { "sample_fmt",     NULL, OFFSET(sample_fmt),          AV_OPT_TYPE_SAMPLE_FMT, { .i64 = AV_SAMPLE_FMT_NONE }, .min = AV_SAMPLE_FMT_NONE, .max = INT_MAX, .flags = A },
    { "channel_layout", NULL, OFFSET(channel_layout_str),  AV_OPT_TYPE_STRING,             .flags = A },
    { "channels",       NULL, OFFSET(channels),            AV_OPT_TYPE_INT,      { .i64 = 0 }, 0, INT_MAX, A },
    { NULL },
};

AVFILTER_DEFINE_CLASS(abuffer);

static av_cold int init_audio(AVFilterContext *ctx)
{
    BufferSourceContext *s = ctx->priv;
    int ret = 0;

    if (s->sample_fmt == AV_SAMPLE_FMT_NONE) {
        av_log(ctx, AV_LOG_ERROR, "Sample format was not set or was invalid\n");
        return AVERROR(EINVAL);
    }

    if (s->channel_layout_str) {
        int n;

        s->channel_layout = av_get_channel_layout(s->channel_layout_str);
        if (!s->channel_layout) {
            av_log(ctx, AV_LOG_ERROR, "Invalid channel layout %s.\n",
                   s->channel_layout_str);
            return AVERROR(EINVAL);
        }
        n = av_get_channel_layout_nb_channels(s->channel_layout);
        if (s->channels) {
            if (n != s->channels) {
                av_log(ctx, AV_LOG_ERROR,
                       "Mismatching channel count %d and layout '%s' "
                       "(%d channels)\n",
                       s->channels, s->channel_layout_str, n);
                return AVERROR(EINVAL);
            }
        }
        s->channels = n;
    } else if (!s->channels) {
        av_log(ctx, AV_LOG_ERROR, "Neither number of channels nor "
                                  "channel layout specified\n");
        return AVERROR(EINVAL);
    }

    if (!(s->fifo = av_fifo_alloc(sizeof(AVFrame*))))
        return AVERROR(ENOMEM);

    if (!s->time_base.num)
        s->time_base = (AVRational){1, s->sample_rate};

    av_log(ctx, AV_LOG_VERBOSE,
           "tb:%d/%d samplefmt:%s samplerate:%d chlayout:%s\n",
           s->time_base.num, s->time_base.den, av_get_sample_fmt_name(s->sample_fmt),
           s->sample_rate, s->channel_layout_str);
    s->warning_limit = 100;

    return ret;
}

static av_cold void uninit(AVFilterContext *ctx)
{
    BufferSourceContext *s = ctx->priv;
    while (s->fifo && av_fifo_size(s->fifo)) {
        AVFrame *frame;
        av_fifo_generic_read(s->fifo, &frame, sizeof(frame), NULL);
        av_frame_free(&frame);
    }
    av_fifo_freep(&s->fifo);
}

static int query_formats(AVFilterContext *ctx)
{
    BufferSourceContext *c = ctx->priv;
    AVFilterChannelLayouts *channel_layouts = NULL;
    AVFilterFormats *formats = NULL;
    AVFilterFormats *samplerates = NULL;

    switch (ctx->outputs[0]->type) {
    case AVMEDIA_TYPE_VIDEO:
        ff_add_format(&formats, c->pix_fmt);
        ff_set_common_formats(ctx, formats);
        break;
    case AVMEDIA_TYPE_AUDIO:
        ff_add_format(&formats,           c->sample_fmt);
        ff_set_common_formats(ctx, formats);

        ff_add_format(&samplerates,       c->sample_rate);
        ff_set_common_samplerates(ctx, samplerates);

        ff_add_channel_layout(&channel_layouts,
                              c->channel_layout ? c->channel_layout :
                              FF_COUNT2LAYOUT(c->channels));
        ff_set_common_channel_layouts(ctx, channel_layouts);
        break;
    default:
        return AVERROR(EINVAL);
    }

    return 0;
}

static int config_props(AVFilterLink *link)
{
    BufferSourceContext *c = link->src->priv;

    switch (link->type) {
    case AVMEDIA_TYPE_VIDEO:
        link->w = c->w;
        link->h = c->h;
        link->sample_aspect_ratio = c->pixel_aspect;
        break;
    case AVMEDIA_TYPE_AUDIO:
        if (!c->channel_layout)
            c->channel_layout = link->channel_layout;
        break;
    default:
        return AVERROR(EINVAL);
    }

    link->time_base = c->time_base;
    link->frame_rate = c->frame_rate;
    return 0;
}

static int request_frame(AVFilterLink *link)
{
    BufferSourceContext *c = link->src->priv;
    AVFrame *frame;

    if (!av_fifo_size(c->fifo)) {
        if (c->eof)
            return AVERROR_EOF;
        c->nb_failed_requests++;
        return AVERROR(EAGAIN);
    }
    av_fifo_generic_read(c->fifo, &frame, sizeof(frame), NULL);

    return ff_filter_frame(link, frame);
}

static int poll_frame(AVFilterLink *link)
{
    BufferSourceContext *c = link->src->priv;
    int size = av_fifo_size(c->fifo);
    if (!size && c->eof)
        return AVERROR_EOF;
    return size/sizeof(AVFrame*);
}

static const AVFilterPad avfilter_vsrc_buffer_outputs[] = {
    {
        .name          = "default",
        .type          = AVMEDIA_TYPE_VIDEO,
        .request_frame = request_frame,
        .poll_frame    = poll_frame,
        .config_props  = config_props,
    },
    { NULL }
};

AVFilter ff_vsrc_buffer = {
    .name      = "buffer",
    .description = NULL_IF_CONFIG_SMALL("Buffer video frames, and make them accessible to the filterchain."),
    .priv_size = sizeof(BufferSourceContext),
    .query_formats = query_formats,

    .init      = init_video,
    .uninit    = uninit,

    .inputs    = NULL,
    .outputs   = avfilter_vsrc_buffer_outputs,
    .priv_class = &buffer_class,
};

static const AVFilterPad avfilter_asrc_abuffer_outputs[] = {
    {
        .name          = "default",
        .type          = AVMEDIA_TYPE_AUDIO,
        .request_frame = request_frame,
        .poll_frame    = poll_frame,
        .config_props  = config_props,
    },
    { NULL }
};

AVFilter ff_asrc_abuffer = {
    .name          = "abuffer",
    .description   = NULL_IF_CONFIG_SMALL("Buffer audio frames, and make them accessible to the filterchain."),
    .priv_size     = sizeof(BufferSourceContext),
    .query_formats = query_formats,

    .init      = init_audio,
    .uninit    = uninit,

    .inputs    = NULL,
    .outputs   = avfilter_asrc_abuffer_outputs,
    .priv_class = &abuffer_class,
};<|MERGE_RESOLUTION|>--- conflicted
+++ resolved
@@ -184,130 +184,6 @@
     return 0;
 }
 
-<<<<<<< HEAD
-#if FF_API_AVFILTERBUFFER
-FF_DISABLE_DEPRECATION_WARNINGS
-static void compat_free_buffer(void *opaque, uint8_t *data)
-{
-    AVFilterBufferRef *buf = opaque;
-    AV_NOWARN_DEPRECATED(
-    avfilter_unref_buffer(buf);
-    )
-}
-
-static void compat_unref_buffer(void *opaque, uint8_t *data)
-{
-    AVBufferRef *buf = opaque;
-    AV_NOWARN_DEPRECATED(
-    av_buffer_unref(&buf);
-    )
-}
-
-int av_buffersrc_add_ref(AVFilterContext *ctx, AVFilterBufferRef *buf,
-                         int flags)
-{
-    BufferSourceContext *s = ctx->priv;
-    AVFrame *frame = NULL;
-    AVBufferRef *dummy_buf = NULL;
-    int ret = 0, planes, i;
-
-    if (!buf) {
-        s->eof = 1;
-        return 0;
-    } else if (s->eof)
-        return AVERROR(EINVAL);
-
-    frame = av_frame_alloc();
-    if (!frame)
-        return AVERROR(ENOMEM);
-
-    dummy_buf = av_buffer_create(NULL, 0, compat_free_buffer, buf,
-                                 (buf->perms & AV_PERM_WRITE) ? 0 : AV_BUFFER_FLAG_READONLY);
-    if (!dummy_buf) {
-        ret = AVERROR(ENOMEM);
-        goto fail;
-    }
-
-    AV_NOWARN_DEPRECATED(
-    if ((ret = avfilter_copy_buf_props(frame, buf)) < 0)
-        goto fail;
-    )
-
-#define WRAP_PLANE(ref_out, data, data_size)                            \
-do {                                                                    \
-    AVBufferRef *dummy_ref = av_buffer_ref(dummy_buf);                  \
-    if (!dummy_ref) {                                                   \
-        ret = AVERROR(ENOMEM);                                          \
-        goto fail;                                                      \
-    }                                                                   \
-    ref_out = av_buffer_create(data, data_size, compat_unref_buffer,    \
-                               dummy_ref, (buf->perms & AV_PERM_WRITE) ? 0 : AV_BUFFER_FLAG_READONLY);                           \
-    if (!ref_out) {                                                     \
-        av_buffer_unref(&dummy_ref);                                    \
-        av_frame_unref(frame);                                          \
-        ret = AVERROR(ENOMEM);                                          \
-        goto fail;                                                      \
-    }                                                                   \
-} while (0)
-
-    if (ctx->outputs[0]->type  == AVMEDIA_TYPE_VIDEO) {
-        const AVPixFmtDescriptor *desc = av_pix_fmt_desc_get(frame->format);
-
-        planes = av_pix_fmt_count_planes(frame->format);
-        if (!desc || planes <= 0) {
-            ret = AVERROR(EINVAL);
-            goto fail;
-        }
-
-        for (i = 0; i < planes; i++) {
-            int v_shift    = (i == 1 || i == 2) ? desc->log2_chroma_h : 0;
-            int plane_size = (frame->height >> v_shift) * frame->linesize[i];
-
-            WRAP_PLANE(frame->buf[i], frame->data[i], plane_size);
-        }
-    } else {
-        int planar = av_sample_fmt_is_planar(frame->format);
-        int channels = av_get_channel_layout_nb_channels(frame->channel_layout);
-
-        planes = planar ? channels : 1;
-
-        if (planes > FF_ARRAY_ELEMS(frame->buf)) {
-            frame->nb_extended_buf = planes - FF_ARRAY_ELEMS(frame->buf);
-            frame->extended_buf = av_mallocz_array(sizeof(*frame->extended_buf),
-                                             frame->nb_extended_buf);
-            if (!frame->extended_buf) {
-                ret = AVERROR(ENOMEM);
-                goto fail;
-            }
-        }
-
-        for (i = 0; i < FFMIN(planes, FF_ARRAY_ELEMS(frame->buf)); i++)
-            WRAP_PLANE(frame->buf[i], frame->extended_data[i], frame->linesize[0]);
-
-        for (i = 0; i < planes - FF_ARRAY_ELEMS(frame->buf); i++)
-            WRAP_PLANE(frame->extended_buf[i],
-                       frame->extended_data[i + FF_ARRAY_ELEMS(frame->buf)],
-                       frame->linesize[0]);
-    }
-
-    ret = av_buffersrc_add_frame_flags(ctx, frame, flags);
-
-fail:
-    av_buffer_unref(&dummy_buf);
-    av_frame_free(&frame);
-
-    return ret;
-}
-FF_ENABLE_DEPRECATION_WARNINGS
-
-int av_buffersrc_buffer(AVFilterContext *ctx, AVFilterBufferRef *buf)
-{
-    return av_buffersrc_add_ref(ctx, buf, 0);
-}
-#endif
-
-=======
->>>>>>> f6974fe6
 static av_cold int init_video(AVFilterContext *ctx)
 {
     BufferSourceContext *c = ctx->priv;
