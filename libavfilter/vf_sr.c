/*
 * Copyright (c) 2018 Sergey Lavrushkin
 *
 * This file is part of FFmpeg.
 *
 * FFmpeg is free software; you can redistribute it and/or
 * modify it under the terms of the GNU Lesser General Public
 * License as published by the Free Software Foundation; either
 * version 2.1 of the License, or (at your option) any later version.
 *
 * FFmpeg is distributed in the hope that it will be useful,
 * but WITHOUT ANY WARRANTY; without even the implied warranty of
 * MERCHANTABILITY or FITNESS FOR A PARTICULAR PURPOSE.  See the GNU
 * Lesser General Public License for more details.
 *
 * You should have received a copy of the GNU Lesser General Public
 * License along with FFmpeg; if not, write to the Free Software
 * Foundation, Inc., 51 Franklin Street, Fifth Floor, Boston, MA 02110-1301 USA
 */

/**
 * @file
 * Filter implementing image super-resolution using deep convolutional networks.
 * https://arxiv.org/abs/1501.00092
 * https://arxiv.org/abs/1609.05158
 */

#include "avfilter.h"
#include "formats.h"
#include "internal.h"
#include "libavutil/opt.h"
#include "libavutil/pixdesc.h"
#include "libavformat/avio.h"
#include "libswscale/swscale.h"
#include "dnn_filter_common.h"

typedef struct SRContext {
    const AVClass *class;
    DnnContext dnnctx;
    int scale_factor;
    struct SwsContext *sws_uv_scale;
    int sws_uv_height;
    struct SwsContext *sws_pre_scale;
} SRContext;

#define OFFSET(x) offsetof(SRContext, x)
#define FLAGS AV_OPT_FLAG_FILTERING_PARAM | AV_OPT_FLAG_VIDEO_PARAM
static const AVOption sr_options[] = {
<<<<<<< HEAD
    { "dnn_backend", "DNN backend used for model execution", OFFSET(backend_type), AV_OPT_TYPE_INT, { .i64 = 0 }, 0, 3, FLAGS, "backend" },
=======
    { "dnn_backend", "DNN backend used for model execution", OFFSET(dnnctx.backend_type), AV_OPT_TYPE_INT, { .i64 = 0 }, 0, 1, FLAGS, "backend" },
>>>>>>> 51a9f487
    { "native", "native backend flag", 0, AV_OPT_TYPE_CONST, { .i64 = 0 }, 0, 0, FLAGS, "backend" },
#if (CONFIG_LIBTENSORFLOW == 1)
    { "tensorflow", "tensorflow backend flag", 0, AV_OPT_TYPE_CONST, { .i64 = 1 }, 0, 0, FLAGS, "backend" },
#endif
#if (CONFIG_LIBONNXRUNTIME == 1)
    { "onnxruntime", "onnxruntime backend flag", 0, AV_OPT_TYPE_CONST, { .i64 = 3 }, 0, 0, FLAGS, "backend" },
#endif
    { "scale_factor", "scale factor for SRCNN model", OFFSET(scale_factor), AV_OPT_TYPE_INT, { .i64 = 2 }, 2, 4, FLAGS },
    { "model", "path to model file specifying network architecture and its parameters", OFFSET(dnnctx.model_filename), AV_OPT_TYPE_STRING, {.str=NULL}, 0, 0, FLAGS },
    { "input",       "input name of the model",     OFFSET(dnnctx.model_inputname),  AV_OPT_TYPE_STRING,    { .str = "x" },  0, 0, FLAGS },
    { "output",      "output name of the model",    OFFSET(dnnctx.model_outputname), AV_OPT_TYPE_STRING,    { .str = "y" },  0, 0, FLAGS },
    { NULL }
};

AVFILTER_DEFINE_CLASS(sr);

static av_cold int init(AVFilterContext *context)
{
    SRContext *sr_context = context->priv;
    return ff_dnn_init(&sr_context->dnnctx, DFT_PROCESS_FRAME, context);
}

static int query_formats(AVFilterContext *context)
{
    const enum AVPixelFormat pixel_formats[] = {AV_PIX_FMT_YUV420P, AV_PIX_FMT_YUV422P, AV_PIX_FMT_YUV444P,
                                                AV_PIX_FMT_YUV410P, AV_PIX_FMT_YUV411P, AV_PIX_FMT_GRAY8,
                                                AV_PIX_FMT_NONE};
    AVFilterFormats *formats_list;

    formats_list = ff_make_format_list(pixel_formats);
    if (!formats_list){
        av_log(context, AV_LOG_ERROR, "could not create formats list\n");
        return AVERROR(ENOMEM);
    }

    return ff_set_common_formats(context, formats_list);
}

static int config_output(AVFilterLink *outlink)
{
    AVFilterContext *context = outlink->src;
    SRContext *ctx = context->priv;
    DNNReturnType result;
    AVFilterLink *inlink = context->inputs[0];
    int out_width, out_height;

    // have a try run in case that the dnn model resize the frame
    result = ff_dnn_get_output(&ctx->dnnctx, inlink->w, inlink->h, &out_width, &out_height);
    if (result != DNN_SUCCESS) {
        av_log(ctx, AV_LOG_ERROR, "could not get output from the model\n");
        return AVERROR(EIO);
    }

    if (inlink->w != out_width || inlink->h != out_height) {
        //espcn
        outlink->w = out_width;
        outlink->h = out_height;
        if (inlink->format != AV_PIX_FMT_GRAY8){
            const AVPixFmtDescriptor *desc = av_pix_fmt_desc_get(inlink->format);
            int sws_src_h = AV_CEIL_RSHIFT(inlink->h, desc->log2_chroma_h);
            int sws_src_w = AV_CEIL_RSHIFT(inlink->w, desc->log2_chroma_w);
            int sws_dst_h = AV_CEIL_RSHIFT(outlink->h, desc->log2_chroma_h);
            int sws_dst_w = AV_CEIL_RSHIFT(outlink->w, desc->log2_chroma_w);
            ctx->sws_uv_scale = sws_getContext(sws_src_w, sws_src_h, AV_PIX_FMT_GRAY8,
                                               sws_dst_w, sws_dst_h, AV_PIX_FMT_GRAY8,
                                               SWS_BICUBIC, NULL, NULL, NULL);
            ctx->sws_uv_height = sws_src_h;
        }
    } else {
        //srcnn
        outlink->w = out_width * ctx->scale_factor;
        outlink->h = out_height * ctx->scale_factor;
        ctx->sws_pre_scale = sws_getContext(inlink->w, inlink->h, inlink->format,
                                        outlink->w, outlink->h, outlink->format,
                                        SWS_BICUBIC, NULL, NULL, NULL);
    }

    return 0;
}

static int filter_frame(AVFilterLink *inlink, AVFrame *in)
{
    AVFilterContext *context = inlink->dst;
    SRContext *ctx = context->priv;
    AVFilterLink *outlink = context->outputs[0];
    AVFrame *out = ff_get_video_buffer(outlink, outlink->w, outlink->h);
    DNNReturnType dnn_result;

    if (!out){
        av_log(context, AV_LOG_ERROR, "could not allocate memory for output frame\n");
        av_frame_free(&in);
        return AVERROR(ENOMEM);
    }
    av_frame_copy_props(out, in);

    if (ctx->sws_pre_scale) {
        sws_scale(ctx->sws_pre_scale,
                    (const uint8_t **)in->data, in->linesize, 0, in->height,
                    out->data, out->linesize);
        dnn_result = ff_dnn_execute_model(&ctx->dnnctx, out, out);
    } else {
        dnn_result = ff_dnn_execute_model(&ctx->dnnctx, in, out);
    }

    if (dnn_result != DNN_SUCCESS){
        av_log(ctx, AV_LOG_ERROR, "failed to execute loaded model\n");
        av_frame_free(&in);
        av_frame_free(&out);
        return AVERROR(EIO);
    }

    if (ctx->sws_uv_scale) {
        sws_scale(ctx->sws_uv_scale, (const uint8_t **)(in->data + 1), in->linesize + 1,
                  0, ctx->sws_uv_height, out->data + 1, out->linesize + 1);
        sws_scale(ctx->sws_uv_scale, (const uint8_t **)(in->data + 2), in->linesize + 2,
                  0, ctx->sws_uv_height, out->data + 2, out->linesize + 2);
    }

    av_frame_free(&in);
    return ff_filter_frame(outlink, out);
}

static av_cold void uninit(AVFilterContext *context)
{
    SRContext *sr_context = context->priv;

    ff_dnn_uninit(&sr_context->dnnctx);
    sws_freeContext(sr_context->sws_uv_scale);
    sws_freeContext(sr_context->sws_pre_scale);
}

static const AVFilterPad sr_inputs[] = {
    {
        .name         = "default",
        .type         = AVMEDIA_TYPE_VIDEO,
        .filter_frame = filter_frame,
    },
    { NULL }
};

static const AVFilterPad sr_outputs[] = {
    {
        .name = "default",
        .config_props = config_output,
        .type = AVMEDIA_TYPE_VIDEO,
    },
    { NULL }
};

AVFilter ff_vf_sr = {
    .name          = "sr",
    .description   = NULL_IF_CONFIG_SMALL("Apply DNN-based image super resolution to the input."),
    .priv_size     = sizeof(SRContext),
    .init          = init,
    .uninit        = uninit,
    .query_formats = query_formats,
    .inputs        = sr_inputs,
    .outputs       = sr_outputs,
    .priv_class    = &sr_class,
};<|MERGE_RESOLUTION|>--- conflicted
+++ resolved
@@ -46,17 +46,13 @@
 #define OFFSET(x) offsetof(SRContext, x)
 #define FLAGS AV_OPT_FLAG_FILTERING_PARAM | AV_OPT_FLAG_VIDEO_PARAM
 static const AVOption sr_options[] = {
-<<<<<<< HEAD
-    { "dnn_backend", "DNN backend used for model execution", OFFSET(backend_type), AV_OPT_TYPE_INT, { .i64 = 0 }, 0, 3, FLAGS, "backend" },
-=======
-    { "dnn_backend", "DNN backend used for model execution", OFFSET(dnnctx.backend_type), AV_OPT_TYPE_INT, { .i64 = 0 }, 0, 1, FLAGS, "backend" },
->>>>>>> 51a9f487
+    { "dnn_backend", "DNN backend used for model execution", OFFSET(dnnctx.backend_type), AV_OPT_TYPE_INT, { .i64 = 0 }, 0, 2, FLAGS, "backend" },
     { "native", "native backend flag", 0, AV_OPT_TYPE_CONST, { .i64 = 0 }, 0, 0, FLAGS, "backend" },
 #if (CONFIG_LIBTENSORFLOW == 1)
     { "tensorflow", "tensorflow backend flag", 0, AV_OPT_TYPE_CONST, { .i64 = 1 }, 0, 0, FLAGS, "backend" },
 #endif
 #if (CONFIG_LIBONNXRUNTIME == 1)
-    { "onnxruntime", "onnxruntime backend flag", 0, AV_OPT_TYPE_CONST, { .i64 = 3 }, 0, 0, FLAGS, "backend" },
+    { "onnxruntime", "onnxruntime backend flag", 0, AV_OPT_TYPE_CONST, { .i64 = 2 }, 0, 0, FLAGS, "backend" },
 #endif
     { "scale_factor", "scale factor for SRCNN model", OFFSET(scale_factor), AV_OPT_TYPE_INT, { .i64 = 2 }, 2, 4, FLAGS },
     { "model", "path to model file specifying network architecture and its parameters", OFFSET(dnnctx.model_filename), AV_OPT_TYPE_STRING, {.str=NULL}, 0, 0, FLAGS },
