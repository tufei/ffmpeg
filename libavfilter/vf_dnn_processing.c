--- conflicted
+++ resolved
@@ -53,18 +53,10 @@
 #if (CONFIG_LIBOPENVINO == 1)
     { "openvino",    "openvino backend flag",      0,                        AV_OPT_TYPE_CONST,     { .i64 = 2 },    0, 0, FLAGS, "backend" },
 #endif
-<<<<<<< HEAD
 #if (CONFIG_LIBONNXRUNTIME == 1)
     { "onnxruntime", "onnxruntime backend flag",   0,                        AV_OPT_TYPE_CONST,     { .i64 = 3 },    0, 0, FLAGS, "backend" },
 #endif
-    { "model",       "path to model file",         OFFSET(model_filename),   AV_OPT_TYPE_STRING,    { .str = NULL }, 0, 0, FLAGS },
-    { "input",       "input name of the model",    OFFSET(model_inputname),  AV_OPT_TYPE_STRING,    { .str = NULL }, 0, 0, FLAGS },
-    { "output",      "output name of the model",   OFFSET(model_outputname), AV_OPT_TYPE_STRING,    { .str = NULL }, 0, 0, FLAGS },
-    { "options",     "backend options",            OFFSET(backend_options),  AV_OPT_TYPE_STRING,    { .str = NULL }, 0, 0, FLAGS },
-    { "async",       "use DNN async inference",    OFFSET(async),            AV_OPT_TYPE_BOOL,      { .i64 = 1},     0, 1, FLAGS},
-=======
     DNN_COMMON_OPTIONS
->>>>>>> 51a9f487
     { NULL }
 };
 
