/*
 * Copyright (c) 2020
 *
 * This file is part of FFmpeg.
 *
 * FFmpeg is free software; you can redistribute it and/or
 * modify it under the terms of the GNU Lesser General Public
 * License as published by the Free Software Foundation; either
 * version 2.1 of the License, or (at your option) any later version.
 *
 * FFmpeg is distributed in the hope that it will be useful,
 * but WITHOUT ANY WARRANTY; without even the implied warranty of
 * MERCHANTABILITY or FITNESS FOR A PARTICULAR PURPOSE.  See the GNU
 * Lesser General Public License for more details.
 *
 * You should have received a copy of the GNU Lesser General Public
 * License along with FFmpeg; if not, write to the Free Software
 * Foundation, Inc., 51 Franklin Street, Fifth Floor, Boston, MA 02110-1301 USA
 */

#include "dnn_io_proc.h"
#include "libavutil/imgutils.h"
#include "libswscale/swscale.h"

DNNReturnType ff_proc_from_dnn_to_frame(AVFrame *frame, DNNData *output, void *log_ctx)
{
    struct SwsContext *sws_ctx;
    int bytewidth = av_image_get_linesize(frame->format, frame->width, 0);
    if (output->dt != DNN_FLOAT) {
<<<<<<< HEAD
        av_log(log_ctx, AV_LOG_ERROR, "do not support data type other than DNN_FLOAT\n");
=======
        avpriv_report_missing_feature(log_ctx, "data type rather than DNN_FLOAT");
>>>>>>> b8cd37a5
        return DNN_ERROR;
    }

    switch (frame->format) {
    case AV_PIX_FMT_RGB24:
    case AV_PIX_FMT_BGR24:
        sws_ctx = sws_getContext(frame->width * 3,
                                 frame->height,
                                 AV_PIX_FMT_GRAYF32,
                                 frame->width * 3,
                                 frame->height,
                                 AV_PIX_FMT_GRAY8,
                                 0, NULL, NULL, NULL);
        if (!sws_ctx) {
            av_log(log_ctx, AV_LOG_ERROR, "Impossible to create scale context for the conversion "
                "fmt:%s s:%dx%d -> fmt:%s s:%dx%d\n",
                av_get_pix_fmt_name(AV_PIX_FMT_GRAYF32), frame->width * 3, frame->height,
                av_get_pix_fmt_name(AV_PIX_FMT_GRAY8),   frame->width * 3, frame->height);
            return DNN_ERROR;
        }
        sws_scale(sws_ctx, (const uint8_t *[4]){(const uint8_t *)output->data, 0, 0, 0},
                           (const int[4]){frame->width * 3 * sizeof(float), 0, 0, 0}, 0, frame->height,
                           (uint8_t * const*)frame->data, frame->linesize);
        sws_freeContext(sws_ctx);
        return DNN_SUCCESS;
    case AV_PIX_FMT_GRAYF32:
        av_image_copy_plane(frame->data[0], frame->linesize[0],
                            output->data, bytewidth,
                            bytewidth, frame->height);
        return DNN_SUCCESS;
    case AV_PIX_FMT_YUV420P:
    case AV_PIX_FMT_YUV422P:
    case AV_PIX_FMT_YUV444P:
    case AV_PIX_FMT_YUV410P:
    case AV_PIX_FMT_YUV411P:
    case AV_PIX_FMT_GRAY8:
    case AV_PIX_FMT_NV12:
        sws_ctx = sws_getContext(frame->width,
                                 frame->height,
                                 AV_PIX_FMT_GRAYF32,
                                 frame->width,
                                 frame->height,
                                 AV_PIX_FMT_GRAY8,
                                 0, NULL, NULL, NULL);
        if (!sws_ctx) {
            av_log(log_ctx, AV_LOG_ERROR, "Impossible to create scale context for the conversion "
                "fmt:%s s:%dx%d -> fmt:%s s:%dx%d\n",
                av_get_pix_fmt_name(AV_PIX_FMT_GRAYF32), frame->width, frame->height,
                av_get_pix_fmt_name(AV_PIX_FMT_GRAY8),   frame->width, frame->height);
            return DNN_ERROR;
        }
        sws_scale(sws_ctx, (const uint8_t *[4]){(const uint8_t *)output->data, 0, 0, 0},
                           (const int[4]){frame->width * sizeof(float), 0, 0, 0}, 0, frame->height,
                           (uint8_t * const*)frame->data, frame->linesize);
        sws_freeContext(sws_ctx);
        return DNN_SUCCESS;
    default:
        avpriv_report_missing_feature(log_ctx, "%s", av_get_pix_fmt_name(frame->format));
        return DNN_ERROR;
    }

    return DNN_SUCCESS;
}

DNNReturnType ff_proc_from_frame_to_dnn(AVFrame *frame, DNNData *input, void *log_ctx)
{
    struct SwsContext *sws_ctx;
    int bytewidth = av_image_get_linesize(frame->format, frame->width, 0);
    if (input->dt != DNN_FLOAT) {
<<<<<<< HEAD
        av_log(log_ctx, AV_LOG_ERROR, "do not support data type other than DNN_FLOAT\n");
=======
        avpriv_report_missing_feature(log_ctx, "data type rather than DNN_FLOAT");
>>>>>>> b8cd37a5
        return DNN_ERROR;
    }

    switch (frame->format) {
    case AV_PIX_FMT_RGB24:
    case AV_PIX_FMT_BGR24:
        sws_ctx = sws_getContext(frame->width * 3,
                                 frame->height,
                                 AV_PIX_FMT_GRAY8,
                                 frame->width * 3,
                                 frame->height,
                                 AV_PIX_FMT_GRAYF32,
                                 0, NULL, NULL, NULL);
        if (!sws_ctx) {
            av_log(log_ctx, AV_LOG_ERROR, "Impossible to create scale context for the conversion "
                "fmt:%s s:%dx%d -> fmt:%s s:%dx%d\n",
                av_get_pix_fmt_name(AV_PIX_FMT_GRAY8),  frame->width * 3, frame->height,
                av_get_pix_fmt_name(AV_PIX_FMT_GRAYF32),frame->width * 3, frame->height);
            return DNN_ERROR;
        }
        sws_scale(sws_ctx, (const uint8_t **)frame->data,
                           frame->linesize, 0, frame->height,
                           (uint8_t * const*)(&input->data),
                           (const int [4]){frame->width * 3 * sizeof(float), 0, 0, 0});
        sws_freeContext(sws_ctx);
        break;
    case AV_PIX_FMT_GRAYF32:
        av_image_copy_plane(input->data, bytewidth,
                            frame->data[0], frame->linesize[0],
                            bytewidth, frame->height);
        break;
    case AV_PIX_FMT_YUV420P:
    case AV_PIX_FMT_YUV422P:
    case AV_PIX_FMT_YUV444P:
    case AV_PIX_FMT_YUV410P:
    case AV_PIX_FMT_YUV411P:
    case AV_PIX_FMT_GRAY8:
    case AV_PIX_FMT_NV12:
        sws_ctx = sws_getContext(frame->width,
                                 frame->height,
                                 AV_PIX_FMT_GRAY8,
                                 frame->width,
                                 frame->height,
                                 AV_PIX_FMT_GRAYF32,
                                 0, NULL, NULL, NULL);
        if (!sws_ctx) {
            av_log(log_ctx, AV_LOG_ERROR, "Impossible to create scale context for the conversion "
                "fmt:%s s:%dx%d -> fmt:%s s:%dx%d\n",
                av_get_pix_fmt_name(AV_PIX_FMT_GRAY8),  frame->width, frame->height,
                av_get_pix_fmt_name(AV_PIX_FMT_GRAYF32),frame->width, frame->height);
            return DNN_ERROR;
        }
        sws_scale(sws_ctx, (const uint8_t **)frame->data,
                           frame->linesize, 0, frame->height,
                           (uint8_t * const*)(&input->data),
                           (const int [4]){frame->width * sizeof(float), 0, 0, 0});
        sws_freeContext(sws_ctx);
        break;
    default:
        avpriv_report_missing_feature(log_ctx, "%s", av_get_pix_fmt_name(frame->format));
        return DNN_ERROR;
    }

    return DNN_SUCCESS;
}<|MERGE_RESOLUTION|>--- conflicted
+++ resolved
@@ -27,11 +27,7 @@
     struct SwsContext *sws_ctx;
     int bytewidth = av_image_get_linesize(frame->format, frame->width, 0);
     if (output->dt != DNN_FLOAT) {
-<<<<<<< HEAD
-        av_log(log_ctx, AV_LOG_ERROR, "do not support data type other than DNN_FLOAT\n");
-=======
-        avpriv_report_missing_feature(log_ctx, "data type rather than DNN_FLOAT");
->>>>>>> b8cd37a5
+        avpriv_report_missing_feature(log_ctx, "data type other than DNN_FLOAT");
         return DNN_ERROR;
     }
 
@@ -101,11 +97,7 @@
     struct SwsContext *sws_ctx;
     int bytewidth = av_image_get_linesize(frame->format, frame->width, 0);
     if (input->dt != DNN_FLOAT) {
-<<<<<<< HEAD
-        av_log(log_ctx, AV_LOG_ERROR, "do not support data type other than DNN_FLOAT\n");
-=======
-        avpriv_report_missing_feature(log_ctx, "data type rather than DNN_FLOAT");
->>>>>>> b8cd37a5
+        avpriv_report_missing_feature(log_ctx, "data type other than DNN_FLOAT");
         return DNN_ERROR;
     }
 
