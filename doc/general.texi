--- conflicted
+++ resolved
@@ -17,7 +17,14 @@
 explicitly requested by passing the appropriate flags to
 @command{./configure}.
 
-<<<<<<< HEAD
++@section Alliance for Open Media libaom
+
+FFmpeg can make use of the libaom library for AV1 decoding.
+
+Go to @url{http://aomedia.org/} and follow the instructions for
+installing the library. Then pass @code{--enable-libaom} to configure to
+enable it.
+
 @section OpenJPEG
 
 FFmpeg can use the OpenJPEG libraries for encoding/decoding J2K videos.  Go to
@@ -27,17 +34,6 @@
 
 
 @section OpenCORE, VisualOn, and Fraunhofer libraries
-=======
-@section Alliance for Open Media libaom
-
-Libav can make use of the libaom library for AV1 decoding.
-
-Go to @url{http://aomedia.org/} and follow the instructions for
-installing the library. Then pass @code{--enable-libaom} to configure to
-enable it.
-
-@section OpenCORE and VisualOn libraries
->>>>>>> c438899a
 
 Spun off Google Android sources, OpenCore, VisualOn and Fraunhofer
 libraries provide encoders for a number of audio codecs.
@@ -731,13 +727,10 @@
 @item Autodesk Animator Flic video  @tab     @tab  X
 @item Autodesk RLE           @tab     @tab  X
     @tab fourcc: AASC
-<<<<<<< HEAD
+@item AV1                    @tab     @tab  E
+    @tab Supported through external library libaom
 @item Avid 1:1 10-bit RGB Packer  @tab  X  @tab  X
     @tab fourcc: AVrp
-=======
-@item AV1                    @tab     @tab  E
-    @tab Supported through external library libaom
->>>>>>> c438899a
 @item AVS (Audio Video Standard) video  @tab     @tab  X
     @tab Video encoding used by the Creature Shock game.
 @item AYUV                   @tab  X  @tab  X
